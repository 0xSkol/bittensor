--- conflicted
+++ resolved
@@ -126,24 +126,15 @@
     block_bytes = block_hash.encode('utf-8')[2:]
     
     nonce = 0
-<<<<<<< HEAD
-    limit = int(math.pow(2,256) - 1)
-=======
     limit = int(math.pow(2,256)) - 1
->>>>>>> 03205931
     start_time = time.time()
 
     console = bittensor.__console__
     status = console.status("Solving")
 
     found_solution = multiprocessing.Value('q', -1, lock=False) # int
-<<<<<<< HEAD
-    best = multiprocessing.Value(ctypes.c_char_p, lock=True) # byte array to get around int size of ctypes
-    best.raw = struct.pack("d", float('inf'))
-=======
     best_raw = struct.pack("d", float('inf'))
     best = multiprocessing.Array(ctypes.c_char, best_raw, lock=True) # byte array to get around int size of ctypes
->>>>>>> 03205931
     best_seal = multiprocessing.Array('h', 32, lock=True) # short array should hold bytes (0, 256)
     
     with multiprocessing.Pool(processes=num_processes, initializer=initProcess_, initargs=(solve_, found_solution, best, best_seal)) as pool:
