--- conflicted
+++ resolved
@@ -475,7 +475,6 @@
             type=str, 
             required=False
         )
-
 
         return bittensor.config( parser )
 
@@ -513,11 +512,8 @@
             cli.check_inspect_config( config )
         elif config.command == "query":
             cli.check_query_config( config )
-<<<<<<< HEAD
-=======
         elif config.command == "help":
             cli.check_help_config(config)
->>>>>>> b8d8f696
 
     def check_metagraph_config( config: 'bittensor.Config'):
         if config.subtensor.network == bittensor.defaults.subtensor.network and not config.no_prompt:
