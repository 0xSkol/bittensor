--- conflicted
+++ resolved
@@ -408,10 +408,6 @@
                     shuffle=True,
                     batch_size=self.batch_size,
                     num_workers=self.num_workers,
-<<<<<<< HEAD
-                    drop_last=True,
-                    sampler=sampler)
-=======
                     drop_last=True)
     
     def set_dataset_iterator(self):
@@ -428,7 +424,6 @@
                 time.sleep(2)
 
         return
->>>>>>> 2861df60
 
     def __next__(self):
         """Returns the next element from the dataset. 
