--- conflicted
+++ resolved
@@ -88,21 +88,6 @@
         if self.pre_model.config.pad_token_id is None and self.pre_model.config.eos_token_id is not None:
             self.pre_model.config.pad_token_id = self.pre_model.config.eos_token_id
 
-<<<<<<< HEAD
-        for _tokenizer in [self.std_tokenizer, self.tokenizer]:
-            if hasattr(_tokenizer, 'vocab'):  # use independent vocab_len when tokenizer.vocab_size != len(tokenizer.vocab)
-                _tokenizer.vocab_len = len(_tokenizer.vocab)
-            elif hasattr(_tokenizer, 'encoder'):  # tokenizers like facebook/opt-* has encoder=vocab
-                _tokenizer.vocab_len = len(_tokenizer.encoder)
-            else:  # revert to vocab_size
-                _tokenizer.vocab_len = _tokenizer.vocab_size
-
-=======
-        if not hasattr(self.tokenizer, 'vocab'):
-            self.tokenizer.vocab = {phrase: idx for idx, phrase in
-                                    zip(range(self.tokenizer.vocab_size),
-                                        self.tokenizer.batch_decode(range(self.tokenizer.vocab_size)))}
->>>>>>> d9c60f1b
         self.to_translation_map = get_translation_map(self.tokenizer, self.std_tokenizer)
         self.from_translation_map = get_translation_map(self.std_tokenizer, self.tokenizer)
         self.split_map_cache = {}
