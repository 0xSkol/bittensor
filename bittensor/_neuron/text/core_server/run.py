--- conflicted
+++ resolved
@@ -352,13 +352,6 @@
             wandb.log( { **wandb_data, **wandb_info_axon, **local_data }, step = current_block )
             wandb.log( { 'stats': wandb.Table( dataframe = df ) }, step = current_block )
 
-<<<<<<< HEAD
-=======
-        if 'local/loss' in local_data.keys() and local_data['local/loss'] < model.best_loss:
-            model.best_loss = local_data['local/loss']
-            model.save(config.neuron.full_path)
->>>>>>> 63ef5892
-
         if current_block - last_set_block > config.neuron.blocks_per_set_weights:
             try: 
                 bittensor.__console__.print('[green]Current Status:[/green]', {**wandb_data, **local_data})
