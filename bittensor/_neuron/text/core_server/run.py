#!/bin/python3
# The MIT License (MIT)
# Copyright © 2021 Yuma Rao

# Permission is hereby granted, free of charge, to any person obtaining a copy of this software and associated
# documentation files (the “Software”), to deal in the Software without restriction, including without limitation
# the rights to use, copy, modify, merge, publish, distribute, sublicense, and/or sell copies of the Software,
# and to permit persons to whom the Software is furnished to do so, subject to the following conditions:

# The above copyright notice and this permission notice shall be included in all copies or substantial portions of
# the Software.

# THE SOFTWARE IS PROVIDED “AS IS”, WITHOUT WARRANTY OF ANY KIND, EXPRESS OR IMPLIED, INCLUDING BUT NOT LIMITED TO
# THE WARRANTIES OF MERCHANTABILITY, FITNESS FOR A PARTICULAR PURPOSE AND NONINFRINGEMENT. IN NO EVENT SHALL
# THE AUTHORS OR COPYRIGHT HOLDERS BE LIABLE FOR ANY CLAIM, DAMAGES OR OTHER LIABILITY, WHETHER IN AN ACTION
# OF CONTRACT, TORT OR OTHERWISE, ARISING FROM, OUT OF OR IN CONNECTION WITH THE SOFTWARE OR THE USE OR OTHER
# DEALINGS IN THE SOFTWARE.
""" The Exodus base client.

Example:
    $ python miners/text/template_client.py

"""
import bittensor
import sys
import time
import datetime
from threading import Lock
from datetime import datetime,timedelta
from loguru import logger; logger = logger.opt(colors=True)
from torch.nn.utils.rnn import pad_sequence

import wandb
import pandas
import torch
import torch.nn.functional as F
from torch.nn.utils import clip_grad_norm_

def serve( 
        config, 
        model,
        subtensor = None,
        wallet = None,
        axon= None,
        metagraph = None,
    ):
    config.to_defaults()
    model= model.to(model.device)

    # Create Subtensor connection
    subtensor = bittensor.subtensor(config = config) if subtensor == None else subtensor

    # Load/Create our bittensor wallet.
    if wallet == None:
        wallet = bittensor.wallet( config = config ).create().reregister(subtensor=subtensor) 
    else:
        wallet.reregister(subtensor=subtensor)


    # Load/Sync/Save our metagraph.
    if metagraph == None:
        metagraph = bittensor.metagraph ( 
            subtensor = subtensor
        )
    
    metagraph.load().sync().save()

    # Create our optimizer.
    optimizer = torch.optim.SGD(
        [ {"params": model.parameters()} ],
        lr = config.neuron.learning_rate,
        momentum = config.neuron.momentum,
    )
    mutex = Lock()

    timecheck = {}
    n_topk_peer_weights = subtensor.min_allowed_weights

    def forward_generate( inputs_x:torch.FloatTensor, synapse, model_output = None):
        tokens = model.token_remap(inputs_x.to(model.device))
        output = model.pre_model.generate(
            input_ids=tokens,
            max_length=max( tokens.shape[1] + 1, synapse.num_to_generate),
            num_beams=synapse.num_beams,
            no_repeat_ngram_size=synapse.no_repeat_ngram_size,
            early_stopping = synapse.early_stopping,
            do_sample=synapse.do_sample,
            top_p=synapse.top_p,
            num_return_sequences=synapse.num_return_sequences,
        )
        raw_texts = [model.tokenizer.decode(out) for out in output]
<<<<<<< HEAD
        tokens = [model.std_tokenizer.encode(raw_text, return_tensors="pt")[:,:synapse.num_to_generate].view(-1) for raw_text in raw_texts]
        bittensor_output = pad_sequence(tokens, batch_first=True)
=======
        tokens = torch.cat([model.std_tokenizer.encode(raw_text, return_tensors="pt")[:,:synapse.num_to_generate] for raw_text in raw_texts])
        bittensor_output = pad_sequence([tensor for tensor in tokens], batch_first=True)
>>>>>>> ec175f99
        return model_output, bittensor_output

    def forward_hidden_state(inputs_x:torch.FloatTensor, synapse, model_output = None):
        model_output, hidden = model.encode_forward(inputs_x.to(model.device), model_output = model_output)
        return model_output, hidden

    def forward_casual_lm(inputs_x:torch.FloatTensor, synapse, model_output = None):
        model_output, logits = model.encode_forward_causallm(inputs_x.to(model.device), model_output = model_output)
        return model_output, logits
    
    def optimizer_step():
        optimizer.step()
        optimizer.zero_grad()

    def blacklist(pubkey:str, request_type:bittensor.proto.RequestType) -> bool:
        r"""Axon security blacklisting, used to blacklist message from low stake members
            Args:
                pubkey ( str, `required`):
                    The public key of the caller.
                request_type ( bittensor.proto.RequestType, `required`):
                    the request type ('FORWARD' or 'BACKWARD').
        """
        # Check for registrations

        def registration_check():
            # If we allow non-registered requests return False = not blacklisted.
            is_registered = pubkey in metagraph.hotkeys
            if not is_registered:
                if config.neuron.blacklist_allow_non_registered:
                    
                    return False
                raise Exception('Registration blacklist')

        # Check for stake
        def stake_check() -> bool:
                
            # Check stake.
            uid = metagraph.hotkeys.index(pubkey)
            if metagraph.S[uid].item() < config.neuron.blacklist.stake:
                raise Exception('Stake blacklist')
            return False

        def validator_check():

            uid = metagraph.hotkeys.index(pubkey)
            if (metagraph.W[uid] >0).sum() >= n_topk_peer_weights:
                return False

            raise Exception('Validator blacklist')


        # Check for time
        def time_check():
            current_time = datetime.now()
            if pubkey in timecheck.keys():
                prev_time = timecheck[pubkey]
                if current_time - prev_time >= timedelta(seconds=config.neuron.blacklist.time):
                    timecheck[pubkey] = current_time
                    return False
                else:
                    timecheck[pubkey] = current_time
                    raise Exception('blacklist')
            else:
                timecheck[pubkey] = current_time
                return False

        # Black list or not
        try:
            registration_check()

            stake_check()

            #validator_check()
            
            return False

        except Exception as e:
            return True
    
    def synapse_check(synapse, hotkey):
        """
        Custom synapse function to blacklist certain synapse functions depending on the stake
        """
        #TODO turn on synapse checking function
        if synapse.synapse_type == bittensor.proto.Synapse.SynapseType.TEXT_LAST_HIDDEN_STATE:
            pass
            
        elif synapse.synapse_type == bittensor.proto.Synapse.SynapseType.TEXT_CAUSAL_LM:
            pass
            
        elif synapse.synapse_type == bittensor.proto.Synapse.SynapseType.TEXT_SEQ_2_SEQ:
            pass
        
        return True

    def backward_callback(inputs_x:torch.FloatTensor, grads_dy:torch.FloatTensor, synapses=[] ):
        """
            The default backward callback when no callback is attached: Is used to call specific synapse functions

            Args:
                inputs_x (:obj:`torch.FloatTensor`, `required`): 
                    The inputs that will be passed to the synapse functions
                grads_dy (:obj:`torch.FloatTensor`, `required`):
                    The gradients that will be passed to the synapse functions
                synapses (:obj: list of bittensor.proto.SynapseArgs, 'Optional')
                    The proto message that contains additional args for individual synapse functions

            Returns:
                response_tensors: (:obj: list of bittensor.proto.Tensor, `required`): 
                    serialized tensor response from the nucleus call or None.
                response_codes: (:obj: list of bittensor.proto.ReturnCode, `required`)
                    return code associated with forward call i.e. Success of Timeout.
                response_messages: (:obj: list of strings, `required`)
                    return message associated with synapse call
        """
        # --- initialize response variables --- 
        response_tensors = []
        response_codes = []
        response_messages = []
        
        if not config.neuron.remote_train:
            return response_tensors, response_codes, response_messages

        # --- calling attached synapses ---
        with mutex and torch.enable_grad() and torch.autograd.set_detect_anomaly(True):
            for index, synapse in enumerate(synapses):
                try:
                    if synapse.synapse_type in axon.synapse_callbacks and axon.synapse_callbacks[synapse.synapse_type] != None:
                        model_output, response_tensor = axon.synapse_callbacks[synapse.synapse_type](inputs_x[index], synapse)
                        grads_dy_norm = grads_dy[index]/(grads_dy[index].sum() + 0.00001)
                        torch.autograd.backward (
                            tensors = [ response_tensor ],
                            grad_tensors = [ grads_dy_norm ],
                            retain_graph=True
                        )                        
                        model.backward_gradients_count += inputs_x[index].size(0)
                        response_tensors.append(None)
                        response_codes.append(bittensor.proto.ReturnCode.Success)
                        response_messages.append('Success')
                    else:
                        response_tensors.append(None)
                        response_codes.append(bittensor.proto.ReturnCode.NotImplemented)
                        response_messages.append('Not Implemented')
                except Exception as e:
                    # --- Exception Hit in Synapse ---
                    response_tensors.append(None)
                    response_codes.append(bittensor.proto.ReturnCode.UnknownException)
                    response_messages.append(str(e))

        return response_tensors, response_codes, response_messages

    # Create our axon server and subscribe it to the network.
    if axon == None:
        axon = bittensor.axon(
            config = config,
            wallet = wallet,
            synapse_last_hidden = forward_hidden_state if model.config.neuron.lasthidden else None,
            synapse_causal_lm = forward_casual_lm if model.config.neuron.causallm else None,
            synapse_seq_2_seq = forward_generate if model.config.neuron.seq2seq else None ,
            blacklist = blacklist,
        ).start().serve(subtensor=subtensor)
    
    axon.optimizer_step = optimizer_step
    axon.attach_backward_callback(backward_callback)
    # Training Data
    if config.neuron.local_train:
        dataset = bittensor.dataset(config=config)
        dataset.set_data_size(10, 64)
        data = next(dataset)

    # load our old model
    if not config.neuron.restart :
        model.load(config.neuron.full_path)

    if config.wandb.api_key != 'default':
        # --- Init Wandb.
        bittensor.wandb(
            config = config,
            cold_pubkey = wallet.coldkeypub.ss58_address,
            hot_pubkey = wallet.hotkey.ss58_address,
            root_dir = config.neuron.full_path
        )

    last_set_block = subtensor.get_current_block()


    # --- Run Forever.
    while True:
        
        iteration = 0
        local_data = {}
        nn = subtensor.neuron_for_pubkey(wallet.hotkey.ss58_address)
        uid = metagraph.hotkeys.index( wallet.hotkey.ss58_address )
        current_block = subtensor.get_current_block()
        end_block = current_block + config.neuron.blocks_per_epoch
        if config.neuron.local_train:
            # --- Training step.
            while end_block >= current_block:
                if current_block != subtensor.get_current_block():
                    loss, _ = model( next( dataset ).to(model.device) )
                    if iteration > 0 : 
                        losses += loss
                    else:
                        losses = loss
                    iteration += 1
                    current_block = subtensor.get_current_block()
                    logger.info(f'local training\titeration: {iteration}\tloss: {loss}')
            
            if iteration != 0:
                (losses/iteration).backward()
        
        else:
            while end_block >= current_block:
                time.sleep(12)
                current_block = subtensor.get_current_block()


        # --- Update parameters
        if (config.neuron.local_train and iteration > 0) or (config.neuron.remote_train and model.backward_gradients_count > 0):
            # Custom learning rate
            if model.backward_gradients_count > 0:
                optimizer.param_groups[0]['lr'] =  0.1/(model.backward_gradients_count)
            else:
                optimizer.param_groups[0]['lr'] =  0.1

            logger.info('Backpropagation Started')
            clip_grad_norm_(model.parameters(), 1.0)
            optimizer.step()
            optimizer.zero_grad()
            model.backward_gradients = 0
            logger.info('Backpropagation Successful: Model updated')
            local_data = {'local/loss': losses.detach().item() / iteration}

            if local_data['local/loss'] < model.best_loss:
                model.best_loss = local_data['local/loss']
                model.save(config.neuron.full_path)

        wandb_data = {            
            'stake': nn.stake,
            'rank': nn.rank,
            'trust': nn.trust,
            'consensus': nn.consensus,
            'incentive': nn.incentive,
            'emission': nn.emission,
        }
        
        if config.wandb.api_key != 'default':

            df = pandas.concat( [
                bittensor.utils.indexed_values_to_dataframe( prefix = 'w_i_{}'.format(nn.uid), index = metagraph.uids, values = metagraph.W[:, uid] ),
                axon.to_dataframe( metagraph = metagraph ),
            ], axis = 1)
            df['uid'] = df.index
            wandb_info_axon = axon.to_wandb()                
            wandb.log( { **wandb_data, **wandb_info_axon, **local_data }, step = current_block )
            wandb.log( { 'stats': wandb.Table( dataframe = df ) }, step = current_block )

        if current_block - last_set_block > config.neuron.blocks_per_set_weights:
            try: 
                bittensor.__console__.print('[green]Current Status:[/green]', {**wandb_data, **local_data})

                last_set_block = current_block
                # Set self weights to maintain activity.
                # --- query the chain for the most current number of peers on the network
                chain_weights = torch.zeros(subtensor.n)
                chain_weights [ uid ] = 1 
                did_set = subtensor.set_weights(
                    uids=torch.arange(0,subtensor.n),
                    weights = chain_weights,
                    wait_for_inclusion = False,
                    wallet = wallet,
                )
                
                metagraph.sync()
                if did_set:
                    logger.success('Successfully set weights on the chain')
                else:
                    logger.error('Failed to set weights on chain. (Timeout)')
            except Exception as e:
                logger.error('Failure setting weights on chain with error: {}', e)<|MERGE_RESOLUTION|>--- conflicted
+++ resolved
@@ -89,13 +89,8 @@
             num_return_sequences=synapse.num_return_sequences,
         )
         raw_texts = [model.tokenizer.decode(out) for out in output]
-<<<<<<< HEAD
         tokens = [model.std_tokenizer.encode(raw_text, return_tensors="pt")[:,:synapse.num_to_generate].view(-1) for raw_text in raw_texts]
         bittensor_output = pad_sequence(tokens, batch_first=True)
-=======
-        tokens = torch.cat([model.std_tokenizer.encode(raw_text, return_tensors="pt")[:,:synapse.num_to_generate] for raw_text in raw_texts])
-        bittensor_output = pad_sequence([tensor for tensor in tokens], batch_first=True)
->>>>>>> ec175f99
         return model_output, bittensor_output
 
     def forward_hidden_state(inputs_x:torch.FloatTensor, synapse, model_output = None):
