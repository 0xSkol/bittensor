# The MIT License (MIT)
# Copyright © 2021 Yuma Rao

# Permission is hereby granted, free of charge, to any person obtaining a copy of this software and associated 
# documentation files (the “Software”), to deal in the Software without restriction, including without limitation 
# the rights to use, copy, modify, merge, publish, distribute, sublicense, and/or sell copies of the Software, 
# and to permit persons to whom the Software is furnished to do so, subject to the following conditions:

# The above copyright notice and this permission notice shall be included in all copies or substantial portions of 
# the Software.

# THE SOFTWARE IS PROVIDED “AS IS”, WITHOUT WARRANTY OF ANY KIND, EXPRESS OR IMPLIED, INCLUDING BUT NOT LIMITED TO
# THE WARRANTIES OF MERCHANTABILITY, FITNESS FOR A PARTICULAR PURPOSE AND NONINFRINGEMENT. IN NO EVENT SHALL 
# THE AUTHORS OR COPYRIGHT HOLDERS BE LIABLE FOR ANY CLAIM, DAMAGES OR OTHER LIABILITY, WHETHER IN AN ACTION 
# OF CONTRACT, TORT OR OTHERWISE, ARISING FROM, OUT OF OR IN CONNECTION WITH THE SOFTWARE OR THE USE OR OTHER 
# DEALINGS IN THE SOFTWARE.

""" Template server.

Example:
    $ import neurons
    $ neurons.text.core_server.neuron().run()
"""

import bittensor
import os
import sys

from .nucleus_impl import server
from prometheus_client import Counter, Gauge, Histogram, Summary, Info, CollectorRegistry
from threading import Lock
from loguru import logger; logger = logger.opt(colors=True)
import time

from datetime import datetime,timedelta
import wandb
import pandas

# Torch
import torch
import torch.nn.functional as F
from torch.nn.utils.rnn import pad_sequence
from torch.nn.utils import clip_grad_norm_

from rich import print
from rich.console import Console
from rich.style import Style

class neuron:
    r"""
    Creates a bittensor neuron that specializes in the serving. The template server miner
    serves a NLP model from huggingface on the bittensor network. By default, the model does 
    not train itself and thus requires less memory to run. 

    Args: 
            config (:obj:`bittensor.Config`, `optional`): 
                bittensor.server.config()
            subtensor (:obj:bittensor.subtensor , `optional`):
                bittensor subtensor connection
            wallet (:obj:bittensor.wallet, `optional`):
                bittensor wallet object
            axon (:obj:bittensor.axon, `optional`):
                bittensor axon object
            metagraph (:obj:bittensor.metagraph, `optional`):
                bittensor metagraph object
            lasthidden (:obj:bool, `optional`):
                lasthidden synapse control
            causallm (:obj:bool, `optional`):
                causallm synapse control
            causallmnext (:obj:bool, `optional`):
                causallmnext synapse control
            seq2seq (:obj:bittensor.metagraph, `optional`):
                seq2seq synapse control
            synapse_list (:obj:list of int, `optional`):
      

    Examples::
            >>> subtensor = bittensor.subtensor(network='nakamoto')
            >>> server = bittensor.neuron.text.core_server.neuron(subtensor=subtensor)
            >>> server.run()
    """
    def __init__(
        self, 
        config: 'bittensor.config' = None,
        subtensor: 'bittensor.subtensor' = None,
        wallet: 'bittensor.wallet' = None,
        axon: 'bittensor.axon' = None,
        metagraph: 'bittensor.metagraph' = None,
        model: 'bittensor.neurons.text.core_server.server' = None, 
        lasthidden = None,
        causallm = None,
        causallmnext = None,
        seq2seq = None,
        synapse_list = None,
        netuid = None
    ):
        if config is None:
            config = server.config()

        config = config; 

        config.netuid = netuid if netuid != None else config.netuid

        subtensor = bittensor.subtensor ( config = config ) if subtensor == None else subtensor
        if config.netuid == None:
            config.netuid = subtensor.get_subnets()[0]
        
        # Verify subnet exists
        if not subtensor.subnet_exists( netuid = config.netuid ):
            bittensor.__console__.print(f"[red]Subnet {config.netuid} does not exist[/red]")
            sys.exit(1)

        if synapse_list != None:
            config.neuron.lasthidden = False
            config.neuron.causallm = False
            config.neuron.causallmnext = False
            config.neuron.seq2seq = False

            if bittensor.proto.Synapse.SynapseType.TEXT_LAST_HIDDEN_STATE in synapse_list:
                config.neuron.lasthidden = True
            
            if bittensor.proto.Synapse.SynapseType.TEXT_CAUSAL_LM in synapse_list:
                config.neuron.causallm = True

            if bittensor.proto.Synapse.SynapseType.TEXT_CAUSAL_LM_NEXT in synapse_list:
                config.neuron.causallmnext = True

            if bittensor.proto.Synapse.SynapseType.TEXT_SEQ_2_SEQ in synapse_list:
                config.neuron.seq2seq = True

        config.neuron.lasthidden = lasthidden if lasthidden != None else config.neuron.lasthidden
        config.neuron.causallm = causallm if causallm != None else config.neuron.causallm
        config.neuron.causallmnext = causallmnext if causallmnext is not None else config.neuron.causallmnext
        config.neuron.seq2seq = seq2seq if seq2seq != None else config.neuron.seq2seq

        self.check_config( config )
        self.config = config

        bittensor.logging (
            config = config,
            logging_dir = config.neuron.full_path,
        )

        # Init prometheus.
        # By default we pick the prometheus port to be axon.port - 1000 so that we can match port to server.
        bittensor.prometheus ( 
            config = config,
            port = config.prometheus.port if config.axon.port == bittensor.defaults.axon.port else config.axon.port - 1000
        )
        # --- Setup prometheus summaries.
        # These will not be posted if the user passes --prometheus.level OFF
        registry = CollectorRegistry()
        self.prometheus_counters = Counter('neuron_counters', 'Counter sumamries for the running server-miner.', ['neuron_counters_name'], registry=registry)
        self.prometheus_guages = Gauge('neuron_guages', 'Guage sumamries for the running server-miner.', ['neuron_guages_name'], registry=registry)
        self.prometheus_info = Info('neuron_info', "Info sumamries for the running server-miner.", registry=registry)
        self.config.to_prometheus()

        if self.config.netuid == None:
            subtensor = bittensor.subtensor(config = config) if subtensor == None else subtensor
            self.config.netuid = subtensor.get_subnets()[0]

        self.mutex = Lock()
<<<<<<< HEAD
        self.model = server(config = config) if model == None else model
=======
        self.model = server(config = config).to(config.neuron.device) if model == None else model
>>>>>>> b8b77b3f
        self.subtensor = bittensor.subtensor(config = config) if subtensor == None else subtensor
        self.wallet = bittensor.wallet( config = config ) if wallet == None else wallet
        self.metagraph = bittensor.metagraph ( config = config, netuid = self.config.netuid) if metagraph == None else metagraph
        self.timecheck_dicts = {bittensor.proto.RequestType.FORWARD:{}, bittensor.proto.RequestType.BACKWARD:{}}
        if axon == None:
            axon = bittensor.axon(
                config = config,
                wallet = wallet,
                netuid = self.config.netuid,
                synapse_checks=self.synapse_check,
                synapse_last_hidden = self.forward_hidden_state if self.model.config.neuron.lasthidden else None,
                synapse_causal_lm = self.forward_casual_lm if self.model.config.neuron.causallm else None,
                synapse_causal_lm_next = self.forward_casual_lm_next if self.model.config.neuron.causallmnext else None,
                synapse_seq_2_seq = self.forward_generate if self.model.config.neuron.seq2seq else None ,
                blacklist = self.blacklist if not self.model.config.neuron.disable_blacklist else None,
                priority = self.priority if not self.model.config.neuron.disable_priority else None,
            )
        self.axon = axon
        self.query_data = {}

        # Verify subnet exists
        if not self.subtensor.subnet_exists( netuid = self.config.netuid ):
            bittensor.__console__.print(f"[red]Subnet {self.config.netuid} does not exist[/red]")
            sys.exit(1)

    @classmethod
    def config(cls):
        return server.config()

    @staticmethod
    def check_config( config: 'bittensor.Config' ):
        r""" Checks/validates the config namespace object.
        """
        bittensor.logging.check_config( config )
        bittensor.wallet.check_config( config )
        bittensor.subtensor.check_config( config )
        bittensor.metagraph.check_config( config )
        bittensor.dataset.check_config( config )
        bittensor.axon.check_config( config )
        bittensor.wandb.check_config( config )
        bittensor.prometheus.check_config( config )
        full_path = os.path.expanduser('{}/{}/{}/{}'.format( config.logging.logging_dir, config.wallet.get('name', bittensor.defaults.wallet.name), config.wallet.get('hotkey', bittensor.defaults.wallet.hotkey), config.neuron.name ))
        config.neuron.full_path = os.path.expanduser(full_path)
        if not os.path.exists(config.neuron.full_path):
            os.makedirs(config.neuron.full_path)

    def run(
            self,
        ):
        self.config.to_defaults()

        # Load/Create our bittensor wallet.
        self.wallet.reregister(subtensor=self.subtensor, netuid = self.config.netuid)

<<<<<<< HEAD
        self.metagraph.load().sync(netuid = self.config.netuid).save()

=======

        self.metagraph.load().sync(netuid = self.config.netuid).save()

        # Create our optimizer.
        optimizer = torch.optim.SGD(
            [ {"params": self.model.parameters()} ],
            lr = self.config.neuron.learning_rate,
            momentum = self.config.neuron.momentum,
        )

>>>>>>> b8b77b3f
        self.prometheus_guages.labels( 'model_size_params' ).set( sum(p.numel() for p in self.model.parameters()) )
        self.prometheus_guages.labels( 'model_size_bytes' ).set( sum(p.element_size() * p.nelement() for p in self.model.parameters()) )
        self.prometheus_info.info ({
            'type': "core_server",
            'uid': str(self.metagraph.hotkeys.index( self.wallet.hotkey.ss58_address )),
            'netuid': self.config.netuid,
            'network': self.config.subtensor.network,
            'coldkey': str(self.wallet.coldkeypub.ss58_address),
            'hotkey': str(self.wallet.hotkey.ss58_address),
        })

        # Create our axon server and subscribe it to the network.
        self.axon.start().serve(subtensor=self.subtensor)
        self.axon.attach_backward_callback(self.backward_callback)


        # Training Data
        if self.config.neuron.local_train:
            self.dataset = bittensor.dataset(config=self.config)
            self.dataset.set_data_size(10, 64)
            data = next(self.dataset)

        # load our old model
        if not self.config.neuron.restart :
            self.model.load(self.config.neuron.full_path)

        if self.config.wandb.api_key != 'default':
            # --- Init Wandb.
            bittensor.wandb(
                config = self.config,
                cold_pubkey = self.wallet.coldkeypub.ss58_address,
                hot_pubkey = self.wallet.hotkey.ss58_address,
                root_dir = self.config.neuron.full_path
            )

        last_set_block = self.subtensor.get_current_block()
        blocks_per_set_weights = self.subtensor.validator_epoch_length(self.config.netuid) if self.config.neuron.blocks_per_set_weights == -1 else self.config.neuron.blocks_per_set_weights
        epoch_starting_successes = self.axon.stats.total_successes
        epoch_starting_requests = self.axon.stats.total_requests
        # --- Run Forever.
        while True:
            iteration = 0
            local_data = {}
            self.query_data = {}
            
            nn = self.subtensor.get_neuron_for_pubkey_and_subnet(self.wallet.hotkey.ss58_address, netuid = self.config.netuid)
            uid = self.metagraph.hotkeys.index( self.wallet.hotkey.ss58_address )
            current_block = self.subtensor.get_current_block()
            end_block = current_block + self.config.neuron.blocks_per_epoch

            if self.config.neuron.local_train:
                # --- Training step.
<<<<<<< HEAD
                while iteration < self.config.iterations_per_epoch:
                    if self.axon.priority_threadpool.is_empty: # current_block != self.subtensor.get_current_block() and 
=======
                while end_block >= current_block:
                    if current_block != self.subtensor.get_current_block() and self.axon.priority_threadpool.is_empty:
>>>>>>> b8b77b3f
                        with self.mutex:
                            logger.info(f'local training\titeration: {iteration}\tstart')
                            loss, _ = self.model( next(self.dataset).to(self.model.device) )
                            if iteration > 0 : 
                                losses += loss
                            else:
                                losses = loss
                            iteration += 1
                            current_block = self.subtensor.get_current_block()
                            logger.info(f'local training\titeration: {iteration}\tloss: {loss}')
                    else:
                        time.sleep(1)
                
                if iteration != 0:
<<<<<<< HEAD
                    while not self.axon.priority_threadpool.is_empty:
                        time.sleep(1) 
                    
                    if self.config.neuron.use_deepspeed:
                        self.model.pre_model.backward(losses/iteration)
                        self.model.pre_model.step()

                    else:
                        (losses/iteration).backward()

                    torch.cuda.empty_cache()
                    losses = losses.detach().item()
=======
                    (losses/iteration).backward()
>>>>>>> b8b77b3f
            
            else:
                while end_block > current_block:
                    time.sleep(12)
                    current_block = self.subtensor.get_current_block()

<<<<<<< HEAD
            # --- Update parameters, if not using deepspeed, update params manually
            if not self.config.neuron.use_deepspeed and ((self.config.neuron.local_train and iteration > 0) or (self.config.neuron.remote_train and self.model.backward_gradients_count > 0)):
                # Custom learning rate
                if self.model.backward_gradients_count > 0:
                    self.optimizer.param_groups[0]['lr'] =  0.1/(self.model.backward_gradients_count)
                else:
                    self.optimizer.param_groups[0]['lr'] =  0.1
=======
            # --- Update parameters
            if (self.config.neuron.local_train and iteration > 0) or (self.config.neuron.remote_train and self.model.backward_gradients_count > 0):
                # Custom learning rate
                if self.model.backward_gradients_count > 0:
                    optimizer.param_groups[0]['lr'] =  0.1/(self.model.backward_gradients_count)
                else:
                    optimizer.param_groups[0]['lr'] =  0.1
>>>>>>> b8b77b3f

                logger.info('Optmization Started')
                with self.mutex:
                    clip_grad_norm_(self.model.parameters(), 1.0)
<<<<<<< HEAD
                    self.model.optimizer.step()
                    self.model.optimizer.zero_grad()
=======
                    optimizer.step()
                    optimizer.zero_grad()
>>>>>>> b8b77b3f
                logger.info('Optimization Successful: Model updated')

                if (self.config.neuron.local_train and iteration > 0):
                    local_data = {'local/loss': losses.detach().item() / iteration}

                    if local_data['local/loss'] < self.model.best_loss:
                        self.model.best_loss = local_data['local/loss']
                        self.model.save(self.config.neuron.full_path)

                # Save it only when it gives a low average loss over a large sample size (config.neuron.num_remote_loss), default to 20. 
                elif (self.config.neuron.remote_train and len(self.model.remote_losses) >= self.config.neuron.num_remote_loss):
                    local_data = {'local/remote_loss': sum(self.model.remote_losses) / len(self.model.remote_losses)}

                    if local_data['local/remote_loss'] < self.model.best_remote_loss:
                        self.model.best_remote_loss = local_data['local/remote_loss']
                        self.model.save(self.config.neuron.full_path)

                    self.model.remote_losses = []

                self.model.backward_gradients_count = 0
                
            data = {            
                'stake': nn.stake,
                'rank': nn.rank,
                'trust': nn.trust,
                'consensus': nn.consensus,
                'incentive': nn.incentive,
                'emission': nn.emission,
            }
            
            if self.config.wandb.api_key != 'default':

                df = pandas.concat( [
                    bittensor.utils.indexed_values_to_dataframe( prefix = 'w_i_{}'.format(nn.uid), index = self.metagraph.uids, values = self.metagraph.W[:, uid] ),
                    self.axonaxon.to_dataframe( metagraph = self.metagraph ),
                ], axis = 1)
                df['uid'] = df.index
                wandb_info_axon = self.axon.to_wandb()                
                wandb.log( { **data, **wandb_info_axon, **local_data }, step = current_block )
                wandb.log( { 'stats': wandb.Table( dataframe = df ) }, step = current_block )

            # === Prometheus logging.
            self.prometheus_guages.labels("stake").set( nn.stake )
            self.prometheus_guages.labels("rank").set( nn.rank )
            self.prometheus_guages.labels("trust").set( nn.trust )
            self.prometheus_guages.labels("consensus").set( nn.consensus )
<<<<<<< HEAD
=======
            # prometheus_guages.labels("validator_trust").set( nn.validator_trust )
            # prometheus_guages.labels("weight_consensus").set( nn.weight_consensus )
>>>>>>> b8b77b3f
            self.prometheus_guages.labels("incentive").set( nn.incentive )
            self.prometheus_guages.labels("emission").set( nn.emission )

            print(f"[white not bold]{datetime.now():%Y-%m-%d %H:%M:%S}[/white not bold]{' ' * 4} | "
                f"{f'[magenta dim not bold]#{current_block}[/magenta dim not bold]'.center(16 + len('[magenta dim not bold][/magenta dim not bold]'))} | "
                f'[green not bold]{current_block - last_set_block}[/green not bold]/'
                f'[white not bold]{blocks_per_set_weights}[/white not bold] [dim]blocks/epoch[/dim] | '
                f'[bright_green not bold]{self.axon.stats.total_successes - epoch_starting_successes}[/bright_green not bold]'
                f'[white]/{self.axon.stats.total_requests - epoch_starting_requests}[/white] '
                f'[dim]Epoch Success [/dim]|'
                f'[dim][green] {self.axon.stats.total_successes}[/green]'
                f'[white]/{self.axon.stats.total_requests}[/white]'
                f' Total Success [/dim]|'
                f'[dim white not bold][yellow] {self.axon.stats.total_codes[bittensor.proto.ReturnCode.Name(2)]}[/yellow]'
                f'[white]/{self.axon.stats.total_requests}[/white]'
                f' Timeout [/dim white not bold]|'
                f'[dim white not bold][red] {self.axon.stats.total_requests - self.axon.stats.total_successes - self.axon.stats.total_codes[bittensor.proto.ReturnCode.Name(2)]}[/red]'
                f'[white]/{self.axon.stats.total_requests}[/white]'
                f' Error [/dim white not bold]|')


            if current_block - last_set_block > blocks_per_set_weights:
                self.metagraph.sync(netuid=self.config.netuid)
                last_set_block = current_block
                epoch_starting_successes = self.axon.stats.total_successes
                epoch_starting_requests = self.axon.stats.total_requests

                print(f"[white not bold]{datetime.now():%Y-%m-%d %H:%M:%S}[/white not bold]{' ' * 4} | "
                    f"{f'UID [bright_cyan]{uid}[/bright_cyan]'.center(16 + len('[bright_cyan][/bright_cyan]'))} | "
                    f'[dim white not bold] [green]{str(nn.stake):.4}[/green] Stake [/dim white not bold]'
                    f'[dim white not bold]| [yellow]{nn.trust:.3}[/yellow] Trust [/dim white not bold]'
                    f'[dim white not bold]| [green]{nn.incentive:.3}[/green] Incentive [/dim white not bold]')

                if not self.config.neuron.no_set_weights:
                    try: 
                        # Set self weights to maintain activity.
                        # --- query the chain for the most current number of peers on the network
                        chain_weights = torch.zeros(self.subtensor.subnetwork_n( netuid = self.config.netuid ))
                        chain_weights [ uid ] = 1 
                        did_set = self.subtensor.set_weights(
                            uids=torch.arange(0,len(chain_weights)),
                            netuid = self.config.netuid,
                            weights = chain_weights,
                            wait_for_inclusion = False,
                            wallet = self.wallet,
                        )
                        if did_set:
                            logger.success('Successfully set weights on the chain')
                        else:
                            logger.error('Failed to set weights on chain. (Timeout)')
                        
                    except Exception as e:
                        logger.error('Failure setting weights on chain with error: {}', e)

    def synapse_check(self, synapse, hotkey):
        """
            Custom synapse function to protect certain synapse functions depending on the stake and weight.
            Certain synapses require more compute than others. For instance, TEXT_SEQ_2_SEQ requires a significantly
            more commitment by the server than a requeset for TEXT_CAUSAL_LM_NEXT.

            Args:
                synapse (:obj:`bittensor.proto.SynapseArgs`, `required`): 
                    The proto message that contains additional args for individual synapse functions
                hotkey (:obj:`torch.FloatTensor`, `required`):
                    The hotkey that sent the request

        """
        ## Uid that sent the request
        incoming_uid = self.metagraph.hotkeys.index(hotkey)
        if synapse.synapse_type == bittensor.proto.Synapse.SynapseType.TEXT_LAST_HIDDEN_STATE:
            
            if self.metagraph.S[incoming_uid] < self.config.neuron.lasthidden_stake:
                return False
            
        elif synapse.synapse_type == bittensor.proto.Synapse.SynapseType.TEXT_CAUSAL_LM:

            if self.metagraph.S[incoming_uid] < self.config.neuron.causallm_stake:
                return False

        elif synapse.synapse_type == bittensor.proto.Synapse.SynapseType.TEXT_CAUSAL_LM_NEXT:

            if self.metagraph.S[incoming_uid] < self.config.neuron.causallmnext_stake:
                return False

        elif synapse.synapse_type == bittensor.proto.Synapse.SynapseType.TEXT_SEQ_2_SEQ:

            if (self.metagraph.S[incoming_uid] < self.config.neuron.seq2seq_stake) and (self.metagraph.S[incoming_uid,  self.uid]):
                return False     
        else:
            return False

        return True

    def backward_callback(self, inputs_x:torch.FloatTensor, grads_dy:torch.FloatTensor, synapses=[] ):
        """
            The default backward callback when no callback is attached: Is used to call specific synapse functions

            Args:
                inputs_x (:obj:`torch.FloatTensor`, `required`): 
                    The inputs that will be passed to the synapse functions
                grads_dy (:obj:`torch.FloatTensor`, `required`):
                    The gradients that will be passed to the synapse functions
                synapses (:obj: list of bittensor.proto.SynapseArgs, 'Optional')
                    The proto message that contains additional args for individual synapse functions

            Returns:
                response_tensors: (:obj: list of bittensor.proto.Tensor, `required`): 
                    serialized tensor response from the nucleus call or None.
                response_codes: (:obj: list of bittensor.proto.ReturnCode, `required`)
                    return code associated with forward call i.e. Success of Timeout.
                response_messages: (:obj: list of strings, `required`)
                    return message associated with synapse call
        """
        # --- initialize response variables --- 
        response_tensors = []
        response_codes = []
        response_messages = []
        
        if not self.config.neuron.remote_train:
            return response_tensors, response_codes, response_messages

        # --- calling attached synapses ---
        with self.mutex and torch.enable_grad() and torch.autograd.set_detect_anomaly(True):
            for index, synapse in enumerate(synapses):
                try:
                    if synapse.synapse_type in self.axon.synapse_callbacks and self.axon.synapse_callbacks[synapse.synapse_type] != None:
                        message, model_output, response_tensor = self.axon.synapse_callbacks[synapse.synapse_type](inputs_x[index], synapse)
                        grads_dy_norm = grads_dy[index]/(grads_dy[index].sum() + 0.00001)
                        torch.autograd.backward (
                            tensors = [ response_tensor ],
                            grad_tensors = [ grads_dy_norm ],
                            retain_graph=True
                        )
                        # Only consider loss from causal LM next.
                        if synapse.synapse_type == bittensor.proto.Synapse.SynapseType.TEXT_CAUSAL_LM_NEXT:
                            self.model.remote_losses.append(model_output.loss)
                            self.model.remote_losses = self.model.remote_losses[-self.config.neuron.num_remote_loss:] if len(self.model.remote_losses) > self.config.neuron.num_remote_loss else self.model.remote_losses
                        self.model.backward_gradients_count += inputs_x[index].size(0)
                        response_tensors.append(None)
                        response_codes.append(bittensor.proto.ReturnCode.Success)
                        response_messages.append('Success')
                        
                    else:
                        response_tensors.append(None)
                        response_codes.append(bittensor.proto.ReturnCode.NotImplemented)
                        response_messages.append('Not Implemented')
                except Exception as e:
                    # --- Exception Hit in Synapse ---
                    response_tensors.append(None)
                    response_codes.append(bittensor.proto.ReturnCode.UnknownException)
                    response_messages.append(str(e))

        return response_tensors, response_codes, response_messages

<<<<<<< HEAD
=======

>>>>>>> b8b77b3f
    def priority(self, pubkey:str, request_type:bittensor.proto.RequestType, inputs_x) -> float:
        r"""Calculates the priority on requests based on stake and size of input
            Args:
                pubkey ( str, `required`):
                    The public key of the caller.
                inputs_x ( :obj:`torch.Tensor`, `required`):
                    torch inputs to be forward processed.
                request_type ( bittensor.proto.RequestType, `required`):
                    the request type ('FORWARD' or 'BACKWARD').
        """
        try:        
            uid = self.metagraph.hotkeys.index(pubkey)
            priority = self.metagraph.S[uid].item()
        
        except:
            # zero priority for those who are not registered.
            priority =  0

        return priority

    def forward_generate(self, inputs_x:torch.FloatTensor, synapse, model_output = None):
        tokens = self.model.token_remap(inputs_x.to(self.model.device))
        output = self.model.pre_model.generate(
            input_ids=tokens['input_ids'],
            attention_mask=tokens['attention_mask'],
            max_length=max(tokens['input_ids'].shape[1] + 1, synapse.num_to_generate),
            num_beams=synapse.num_beams,
            no_repeat_ngram_size=synapse.no_repeat_ngram_size,
            early_stopping = synapse.early_stopping,
            do_sample=synapse.do_sample,
            top_p=synapse.top_p,
            num_return_sequences=synapse.num_return_sequences,
            temperature = synapse.temperature,
            repetition_penalty = synapse.repetition_penalty,
            length_penalty = synapse.length_penalty,
            max_time = synapse.max_time,
            num_beam_groups = synapse.num_beam_groups,
        )
        raw_texts = [self.model.tokenizer.decode(out) for out in output]
        tokens = [self.model.std_tokenizer.encode(raw_text, return_tensors="pt")[:,:synapse.num_to_generate].view(-1) for raw_text in raw_texts]
        bittensor_output = pad_sequence(tokens, batch_first=True)
        return None, model_output, bittensor_output

    def forward_hidden_state(self, inputs_x:torch.FloatTensor, synapse, model_output = None):
        with self.mutex:
            message, model_output, hidden = self.model.encode_forward(inputs_x.to(self.model.device), model_output=model_output)
        return message, model_output, hidden

    def forward_casual_lm(self, inputs_x:torch.FloatTensor, synapse, model_output = None):
        with self.mutex:
            message, model_output, logits = self.model.encode_forward_causallm(inputs_x.to(self.model.device), model_output=model_output)
        return message, model_output, logits

    def forward_casual_lm_next(self,inputs_x: torch.FloatTensor, synapse, model_output=None):
        with self.mutex:
            message, model_output, topk_token_phrases = self.model.encode_forward_causallmnext(inputs_x.to(self.model.device),
                                                                                        topk=synapse.topk,
                                                                                        model_output=model_output)
        # topk_token_phrases: [sum_b(sum_k(len(phrase_k) + 1)_b)] contains topk token phrases and probabilities
        #   Compacted 1-D tensor >= batch_size * (2 * topk + 1)
        return message, model_output, topk_token_phrases

<<<<<<< HEAD
=======

>>>>>>> b8b77b3f
    def blacklist(self, pubkey:str, request_type:bittensor.proto.RequestType) -> bool:
        r"""Axon security blacklisting, used to blacklist message from low stake members
            Args:
                pubkey ( str, `required`):
                    The public key of the caller.
                request_type ( bittensor.proto.RequestType, `required`):
                    the request type ('FORWARD' or 'BACKWARD').
        """
        # Check for registrations

        def registration_check():
            # If we allow non-registered requests return False = not blacklisted.
            is_registered = pubkey in self.metagraph.hotkeys
            if not is_registered:
                if self.config.neuron.blacklist_allow_non_registered:
                    return False

                self.prometheus_counters.labels("blacklisted.registration").inc()

                raise Exception('Registration blacklist')

        # Check for stake
        def stake_check() -> bool:
            # Check stake.
            uid = self.metagraph.hotkeys.index(pubkey)
            if self.metagraph.S[uid].item() < self.config.neuron.blacklist.stake:
                self.prometheus_counters.labels("blacklisted.stake").inc()

                raise Exception('Stake blacklist')
            return False

        # Check for time
        def time_check():
            current_time = datetime.now()
            # Only check if the request are forward requests
            timecheck = self.timecheck_dicts[request_type]
            if pubkey in timecheck.keys():
                prev_time = timecheck[pubkey]
                if current_time - prev_time >= timedelta(seconds=self.config.neuron.blacklist.time):
                    timecheck[pubkey] = current_time
                else:
                    timecheck[pubkey] = current_time
                    self.prometheus_counters.labels("blacklisted.time").inc()

                    raise Exception('Time blacklist')
            else:
                timecheck[pubkey] = current_time
        
            return False

        # Black list or not
        try:
            registration_check()
            time_check()
            stake_check()            
            return False
        except Exception as e:
            self.prometheus_counters.labels("blacklisted").inc()
            return True<|MERGE_RESOLUTION|>--- conflicted
+++ resolved
@@ -160,11 +160,7 @@
             self.config.netuid = subtensor.get_subnets()[0]
 
         self.mutex = Lock()
-<<<<<<< HEAD
         self.model = server(config = config) if model == None else model
-=======
-        self.model = server(config = config).to(config.neuron.device) if model == None else model
->>>>>>> b8b77b3f
         self.subtensor = bittensor.subtensor(config = config) if subtensor == None else subtensor
         self.wallet = bittensor.wallet( config = config ) if wallet == None else wallet
         self.metagraph = bittensor.metagraph ( config = config, netuid = self.config.netuid) if metagraph == None else metagraph
@@ -219,21 +215,8 @@
         # Load/Create our bittensor wallet.
         self.wallet.reregister(subtensor=self.subtensor, netuid = self.config.netuid)
 
-<<<<<<< HEAD
         self.metagraph.load().sync(netuid = self.config.netuid).save()
 
-=======
-
-        self.metagraph.load().sync(netuid = self.config.netuid).save()
-
-        # Create our optimizer.
-        optimizer = torch.optim.SGD(
-            [ {"params": self.model.parameters()} ],
-            lr = self.config.neuron.learning_rate,
-            momentum = self.config.neuron.momentum,
-        )
-
->>>>>>> b8b77b3f
         self.prometheus_guages.labels( 'model_size_params' ).set( sum(p.numel() for p in self.model.parameters()) )
         self.prometheus_guages.labels( 'model_size_bytes' ).set( sum(p.element_size() * p.nelement() for p in self.model.parameters()) )
         self.prometheus_info.info ({
@@ -286,13 +269,8 @@
 
             if self.config.neuron.local_train:
                 # --- Training step.
-<<<<<<< HEAD
                 while iteration < self.config.iterations_per_epoch:
                     if self.axon.priority_threadpool.is_empty: # current_block != self.subtensor.get_current_block() and 
-=======
-                while end_block >= current_block:
-                    if current_block != self.subtensor.get_current_block() and self.axon.priority_threadpool.is_empty:
->>>>>>> b8b77b3f
                         with self.mutex:
                             logger.info(f'local training\titeration: {iteration}\tstart')
                             loss, _ = self.model( next(self.dataset).to(self.model.device) )
@@ -307,7 +285,6 @@
                         time.sleep(1)
                 
                 if iteration != 0:
-<<<<<<< HEAD
                     while not self.axon.priority_threadpool.is_empty:
                         time.sleep(1) 
                     
@@ -320,16 +297,12 @@
 
                     torch.cuda.empty_cache()
                     losses = losses.detach().item()
-=======
-                    (losses/iteration).backward()
->>>>>>> b8b77b3f
             
             else:
                 while end_block > current_block:
                     time.sleep(12)
                     current_block = self.subtensor.get_current_block()
 
-<<<<<<< HEAD
             # --- Update parameters, if not using deepspeed, update params manually
             if not self.config.neuron.use_deepspeed and ((self.config.neuron.local_train and iteration > 0) or (self.config.neuron.remote_train and self.model.backward_gradients_count > 0)):
                 # Custom learning rate
@@ -337,26 +310,12 @@
                     self.optimizer.param_groups[0]['lr'] =  0.1/(self.model.backward_gradients_count)
                 else:
                     self.optimizer.param_groups[0]['lr'] =  0.1
-=======
-            # --- Update parameters
-            if (self.config.neuron.local_train and iteration > 0) or (self.config.neuron.remote_train and self.model.backward_gradients_count > 0):
-                # Custom learning rate
-                if self.model.backward_gradients_count > 0:
-                    optimizer.param_groups[0]['lr'] =  0.1/(self.model.backward_gradients_count)
-                else:
-                    optimizer.param_groups[0]['lr'] =  0.1
->>>>>>> b8b77b3f
 
                 logger.info('Optmization Started')
                 with self.mutex:
                     clip_grad_norm_(self.model.parameters(), 1.0)
-<<<<<<< HEAD
                     self.model.optimizer.step()
                     self.model.optimizer.zero_grad()
-=======
-                    optimizer.step()
-                    optimizer.zero_grad()
->>>>>>> b8b77b3f
                 logger.info('Optimization Successful: Model updated')
 
                 if (self.config.neuron.local_train and iteration > 0):
@@ -403,11 +362,8 @@
             self.prometheus_guages.labels("rank").set( nn.rank )
             self.prometheus_guages.labels("trust").set( nn.trust )
             self.prometheus_guages.labels("consensus").set( nn.consensus )
-<<<<<<< HEAD
-=======
             # prometheus_guages.labels("validator_trust").set( nn.validator_trust )
             # prometheus_guages.labels("weight_consensus").set( nn.weight_consensus )
->>>>>>> b8b77b3f
             self.prometheus_guages.labels("incentive").set( nn.incentive )
             self.prometheus_guages.labels("emission").set( nn.emission )
 
@@ -562,10 +518,6 @@
 
         return response_tensors, response_codes, response_messages
 
-<<<<<<< HEAD
-=======
-
->>>>>>> b8b77b3f
     def priority(self, pubkey:str, request_type:bittensor.proto.RequestType, inputs_x) -> float:
         r"""Calculates the priority on requests based on stake and size of input
             Args:
@@ -628,10 +580,6 @@
         #   Compacted 1-D tensor >= batch_size * (2 * topk + 1)
         return message, model_output, topk_token_phrases
 
-<<<<<<< HEAD
-=======
-
->>>>>>> b8b77b3f
     def blacklist(self, pubkey:str, request_type:bittensor.proto.RequestType) -> bool:
         r"""Axon security blacklisting, used to blacklist message from low stake members
             Args:
