--- conflicted
+++ resolved
@@ -213,11 +213,7 @@
         parser.add_argument('--neuron.inter_degree', type=str, help='Interpolate algorithm (nearest | linear | bilinear | bicubic | trilinear | area)', default='nearest')
         parser.add_argument('--neuron.name', type=str, help='Trials for this miner go in miner.root / (wallet_cold - wallet_hot) / miner.name ', default='advanced_server')
         parser.add_argument('--neuron.checking', action='store_false', help='To check if server settings are correct',default=True)
-<<<<<<< HEAD
-        parser.add_argument('--neuron.restart', action='store_true', help='if the model should restart', default=False)
-=======
         parser.add_argument('--neuron.no_restart', action='store_true', help='if the model should restart', default=False)
->>>>>>> 4aa43403
         parser.add_argument('--neuron.blacklist.stake.forward', type=float, help='Amount of stake (tao) in order not to get blacklisted for forward requests', default=10)
         parser.add_argument('--neuron.blacklist.stake.backward', type=float, help='Amount of stake (tao) in order not to get blacklisted for backward requests', default=100)
 
