#!/bin/python3
# The MIT License (MIT)
# Copyright © 2021 Yuma Rao

# Permission is hereby granted, free of charge, to any person obtaining a copy of this software and associated
# documentation files (the “Software”), to deal in the Software without restriction, including without limitation
# the rights to use, copy, modify, merge, publish, distribute, sublicense, and/or sell copies of the Software,
# and to permit persons to whom the Software is furnished to do so, subject to the following conditions:

# The above copyright notice and this permission notice shall be included in all copies or substantial portions of
# the Software.

# THE SOFTWARE IS PROVIDED “AS IS”, WITHOUT WARRANTY OF ANY KIND, EXPRESS OR IMPLIED, INCLUDING BUT NOT LIMITED TO
# THE WARRANTIES OF MERCHANTABILITY, FITNESS FOR A PARTICULAR PURPOSE AND NONINFRINGEMENT. IN NO EVENT SHALL
# THE AUTHORS OR COPYRIGHT HOLDERS BE LIABLE FOR ANY CLAIM, DAMAGES OR OTHER LIABILITY, WHETHER IN AN ACTION
# OF CONTRACT, TORT OR OTHERWISE, ARISING FROM, OUT OF OR IN CONNECTION WITH THE SOFTWARE OR THE USE OR OTHER
# DEALINGS IN THE SOFTWARE.
""" The bittensor base validator

Example:
    $ python3 miners/text/core_validator.py --logging.debug

"""
import argparse
import time
import datetime
import bittensor
import torch
import os
import wandb
import math
import random
import pandas
import traceback
from rich import print
from rich.console import Console
from rich.traceback import install
from typing import List, Tuple, Callable, Dict, Any, Union, Set

from ..neuron_utilities import ThreadQueue, PositionalEncoding, calc_loss_fct
from ..log_utilities import ValidatorLogger
from bittensor.utils.tokenizer_utils import phrase_cross_entropy, topk_tokens_to_vocab_size, prune_tokens

from torch.nn.functional import kl_div
from torch.nn.utils import clip_grad_norm_
from torch.nn import TransformerEncoder, TransformerEncoderLayer
from loguru import logger
from threading import Lock
from prometheus_client import Counter, Gauge, Histogram, Summary, Info

logger = logger.opt( colors=True )
console = Console()
install(show_locals=True)

class neuron:
    r"""
    Creates a bittensor neuron that specializes validating other peers. The core validator
    finetunes on the bittensor network with a mixture of experts model and shapely scoring.
    The validator's main jobs are to identify important/useful peers in the network and correctly
    weight them. To achieve this, the validator will send requests to different peers on the network
    and evalute their responses.

    Args: 
            config (:obj:`bittensor.Config`, `optional`): 
                bittensor.server.config()
            subtensor (:obj:bittensor.subtensor , `optional`):
                bittensor subtensor connection
            dataset (:obj:bittensor.dataset , `optional`):
                bittensor dataset 
            wallet (:obj:bittensor.wallet, `optional`):
                bittensor wallet object
            metagraph (:obj:bittensor.metagraph, `optional`):
                bittensor metagraph object
            dendrite (:obj:bittensor.dendrite, `optional`):
                bittensor dendrite object
            dataset (:obj:bittensor.dendrite, `optional`):
                bittensor dendrite object
            axon (:obj:bittensor.axon, `optional`):
                bittensor axon object
    Examples:: 
            >>> subtensor = bittensor.subtensor(network='nakamoto')
            >>> validator = bittensor.neuron.text.core_validator.neuron(subtensor=subtensor)
            >>> validator.run()
    """
    def __init__( 
        self, 
        config: 'bittensor.Config' = None,
        wallet: 'bittensor.Wallet' = None,
        subtensor: 'bittensor.Subtensor' = None,
        metagraph: 'bittensor.Metagraph' = None,
        dendrite: 'bittensor.Dendrite' = None,
        dataset: 'bittensor.dataset' = None,
        axon: 'bittensor.axon' = None,
        netuid: int = None
    ):

        # === Set up Config ===
        if config == None: config = neuron.config()
        
        # === Set up subtensor and netuid === 
        config.netuid = netuid if netuid != None else config.netuid

        subtensor = bittensor.subtensor ( config = config ) if subtensor == None else subtensor
        if config.netuid == None:
            config.netuid = subtensor.get_subnets()[0]

        # === Config check === 
        self.config = config
        neuron.check_config( self.config )
        self.config.to_defaults()

        # === Mock options ===
        if self.config.neuron._mock == True:
            self.config.subtensor._mock = True
            self.config.wallet._mock = True
            self.config.dataset._mock = True
            self.config.dendrite._mock = True
            self.config.metagraph._mock = True
            self.config.subtensor._mock = True
            self.config.axon._mock = True
        print ( self.config )

        # ===  Logging + prometheus ===
        self.config.to_prometheus()
        bittensor.logging( 
            config = self.config, 
            logging_dir = self.config.neuron.full_path 
        )
        bittensor.prometheus( 
            config = self.config, 
            port = config.prometheus.port if config.axon.port == bittensor.defaults.axon.port else config.axon.port - 1000
        )

        # === Create Bittensor objects ===
        bittensor.logging( config = self.config, logging_dir = self.config.neuron.full_path )
        self.vlogger = ValidatorLogger( config = self.config )
        self.wallet = bittensor.wallet ( config = self.config ) if wallet == None else wallet
        self.subtensor = bittensor.subtensor ( config = self.config ) if subtensor == None else subtensor
        self.metagraph = bittensor.metagraph ( config = self.config ) if metagraph == None else metagraph
        self.dendrite = bittensor.dendrite ( config = self.config, wallet = self.wallet, max_active_receptors = 0 ) if dendrite == None else dendrite # Dendrite should not store receptor in validator.
        self.axon = bittensor.axon ( netuid=self.config.netuid, config = self.config, wallet = self.wallet ) if axon == None else axon
        self.device = torch.device ( device = self.config.neuron.device )    
        self.nucleus = nucleus ( config = self.config, device = self.device, subtensor = self.subtensor, vlogger = self.vlogger ).to( self.device )
<<<<<<< HEAD
        self.dataset = (bittensor.dataset(config=self.config, batch_size=self.subtensor.validator_batch_size,
                                          block_size=self.subtensor.validator_sequence_length + self.config.neuron.validation_len + self.subtensor.prune_len)
=======
        self.dataset = (bittensor.dataset(config=self.config, batch_size=self.subtensor.validator_batch_size(self.config.netuid),
                                          block_size=self.subtensor.validator_sequence_length(self.config.netuid) + self.config.neuron.validation_len + self.config.neuron.prune_len)
>>>>>>> f15de5b7
                        if dataset is None else dataset)
        self.optimizer = torch.optim.SGD(
            self.nucleus.parameters(), lr=self.config.neuron.learning_rate, momentum=self.config.neuron.momentum
        )
        # === Create thread queue ===
        self.loss = None
        self.loss_agg_mutex = Lock()

        # === Neuron statistics variables ===
        self.neuron_stats = {}  # neuron statistics dict of dicts: [uid] -> {'stat1': val1, 'stat2': val2, ...}
        self.neuron_hotkeys = []  # keep neuron hotkeys to compare and check for changes after metagraph.sync()
        self.neuron_changes = {}  # neuron hotkey changes dict of dicts of dicts: [uid] -> [block] -> {'new_hotkey': , 'old_hotkey': , 'old_stats':}
        self.alpha = 0.1  # EMA coefficient in [0, 1], higher alpha discounts older observations faster


        if self.config.neuron.validation_synapse == 'TextCausalLMNext':
            self.weight_key = 'shapley_values_nxt'  # stat key + ! to calculate neuron weights with
            # stat keys to duplicate (['key']->['key!']) and push zero to its EMA if neuron non-responsive
            self.synapse_keys = ['shapley_values_nxt']
        else:
            self.weight_key = 'shapley_values_min'  # stat key + ! to calculate neuron weights with
            # stat keys to duplicate (['key']->['key!']) and push zero to its EMA if neuron non-responsive
            self.synapse_keys = ['shapley_values_min']

        # load last saved validator values from the file system
        if not config.neuron.restart:
            self.load()

    @classmethod
    def check_config( cls, config: 'bittensor.Config' ):
        r""" Checks/validates the config namespace object.
        """
        nucleus.check_config( config )
        bittensor.logging.check_config( config )
        bittensor.wallet.check_config( config )
        bittensor.subtensor.check_config( config )
        bittensor.metagraph.check_config( config )
        bittensor.dataset.check_config( config )
        bittensor.dendrite.check_config( config )
        bittensor.wandb.check_config( config )
        bittensor.axon.check_config( config )
        bittensor.prometheus.check_config( config )
        full_path = os.path.expanduser('{}/{}/{}/{}'.format( config.logging.logging_dir, config.wallet.name, config.wallet.hotkey, config.neuron.name ))
        config.neuron.full_path = os.path.expanduser(full_path)
        config.using_wandb = config.wandb.api_key != 'default'
        if not os.path.exists(config.neuron.full_path):
            os.makedirs(config.neuron.full_path)

    @classmethod
    def add_args( cls, parser ):
        parser.add_argument('--neuron.name', type=str, help='Trials for this miner go in miner.root / (wallet_cold - wallet_hot) / miner.name ', default='core_validator')
        parser.add_argument('--neuron.learning_rate', type=float, help='Training initial learning rate.', default=0.1 )
        parser.add_argument('--neuron.momentum', type=float, help='optimizer momentum.', default=0.8 )
        parser.add_argument('--neuron.blocks_per_epoch', type=int, help='Blocks per epoch, -1 value means we use the chain value.', default = -1 )
        parser.add_argument('--neuron.epochs_until_reset', type=int, help='Number of epochs before weights are reset.', default = -1 )
        parser.add_argument('--neuron.validation_len', type=int, help='Number of tokens to holdout for phrase validation beyond sequence context.', default=8)
        parser.add_argument('--neuron.prune_len', type=int, help='Number of tokens to prune from each validation input sequence.  (default value: -1, pulling from subtensor directly)', default=-1)
        parser.add_argument('--neuron.device', type=str, help='miner default training device cpu/cuda', default=("cuda" if torch.cuda.is_available() else "cpu"))
        parser.add_argument('--neuron.clip_gradients', type=float, help='Implement gradient clipping to avoid exploding loss on smaller architectures.', default=1.0 )
        parser.add_argument('--neuron.track_hotkey_changes', action='store_true', help='If True, track hotkey changes.', default=False)
        parser.add_argument('--neuron.restart', action='store_true', help='If True, reset neuron_stats and validate anew.', default=False)
        parser.add_argument('--neuron.restart_on_failure',  action='store_true', help='''Restart neuron on unknown error.''', default=True )
        parser.add_argument('--neuron._mock', action='store_true', help='To turn on neuron mocking for testing purposes.', default=False )
        parser.add_argument('--neuron.wait_for_finalization', action='store_true', help='''when setting weights the miner waits for trnasaction finalization.''', default=False)
        parser.add_argument('--neuron.forward_num', type=int, help='''How much forward request before a backward call.''', default=3)
        parser.add_argument('--neuron.validation_synapse', type=str, help='''Synapse used for validation.''', default='TextCausalLMNext', choices = ['TextCausalLMNext', 'TextCausalLM'])
        parser.add_argument('--neuron.exclude_quantile', type=float, help='Exclude the lowest quantile from weight setting. (default value: -1, pulling from subtensor directly)', default=-1)

    @classmethod
    def config ( cls ):
        parser = argparse.ArgumentParser()    
        cls.add_args( parser )
        nucleus.add_args( parser )    
        
        # Netuid Arg
        parser.add_argument('--netuid', type=int , help='Subnet netuid', default=0)

        bittensor.wallet.add_args( parser )
        bittensor.dendrite.add_args( parser )
        bittensor.subtensor.add_args( parser )
        bittensor.metagraph.add_args( parser )
        bittensor.logging.add_args( parser )
        bittensor.dataset.add_args( parser )
        bittensor.wandb.add_args(parser)
        bittensor.axon.add_args( parser )
        bittensor.prometheus.add_args( parser )
        return bittensor.config( parser )

    def __repr__(self) -> str:
        return self.__str__()

    def __str__(self) -> str:
        return (f'[bold]UID {self.uid}[/bold] \[{self.dendrite.receptor_pool.external_ip}] '
                f'({self.wallet.name}:[bold]{self.wallet.coldkeypub.ss58_address[:7]}[/bold]/'
                f'{self.config.wallet.hotkey}:[bold]{self.wallet.hotkey.ss58_address[:7]}[/bold])')

    def __del__(self):
        if getattr(self, 'dataset', None) is not None:
            self.dataset.close()
        
        if getattr(self, 'dendrite', None) is not None:
            self.dendrite.__del__()

    def __exit__ ( self, exc_type, exc_value, exc_traceback ):
        r""" Close down neuron.
        """
        print(exc_type, exc_value, exc_traceback)
        self.__del__()

    def __enter__(self):
        r""" Sanity checks and begin validator.
        """
        # === Wallet ===
        # Connects wallet to network. 
        self.wallet.create()
        # NOTE: This registration step should likely be solved offline first.
        self.wallet.reregister( subtensor = self.subtensor, netuid=self.config.netuid )

        # === UID ===
        # Get our uid from the chain. 
        # At this point we should have a uid because we are already registered.
        self.uid = self.wallet.get_uid( subtensor = self.subtensor, netuid=self.config.netuid )    

        # === Monitoring ===
        # Optionally set up wandb logging.
        if self.config.using_wandb:
            bittensor.wandb(
                config = self.config,
                cold_pubkey = self.wallet.coldkeypub.ss58_address,
                hot_pubkey = self.wallet.hotkey.ss58_address,
                root_dir = self.config.neuron.full_path
            )

        # === Set prometheus run info ===
        # Serve the axon so we can determine where the prometheus server port is (the axon is only served for this reason.)
        # TODO (Cameron) this should be it's own storage map on-chain.
        self.axon.serve( subtensor = self.subtensor )
        self.vlogger.prometheus.log_run_info(
            parameters = self.nucleus.parameters(),
            uid = self.uid,
            network = self.config.subtensor.network,
            wallet = self.wallet
        )

    def save(self, path=None):
        r""" Save validated hotkeys and neuron_stats to filesystem. """
        try:
            if path is None:
                path = self.config.neuron.full_path

            state_dict = {
                'neuron_stats': self.neuron_stats,
                'neuron_hotkeys': self.neuron_hotkeys
            }

            if self.config.neuron.track_hotkey_changes:
                state_dict['neuron_changes'] = self.neuron_changes

            torch.save(state_dict, f'{path}/model.torch')
            bittensor.logging.success(prefix='Saved model', sufix=f'<blue>{path}/model.torch</blue>')

        except Exception as e:
            logger.warning(f'Failed to save model with error: {e}')

    def load(self, path=None):
        r""" Load validated hotkeys and neuron_stats from filesystem. """
        try:
            if path is None:
                path = self.config.neuron.full_path
            state_dict = torch.load(f'{path}/model.torch')

            self.neuron_stats = state_dict['neuron_stats']
            self.neuron_hotkeys = state_dict['neuron_hotkeys']

            if 'neuron_changes' in state_dict and self.config.neuron.track_hotkey_changes:
                self.neuron_changes = state_dict['neuron_changes']

            bittensor.logging.success(prefix='Reloaded model', sufix=f'<blue>{path}/model.torch</blue>')

        except Exception as e:
            logger.warning(f'Failed to load model with error: {e}')

    def run ( self ):
        r""" Run the validator and terminate on Keyboard interrupt.
        """
        # === Setup ===
        # Checks wallet and starts monitoring.
        with self:

            # === Start forward requests ===
            self.metagraph_sync()
            
            # === Run ===
            # Iterates through epochs.
            self.epoch = 0
            self.global_step = 0
            while True:
                try:

                    # === Epoch ===
                    # Each epoch runs for blocks_per_epoch and resets
                    # the model every epochs_until_reset.
                    self.run_epoch()

                # === Stops on interrupt otherwise restarts ===
                except KeyboardInterrupt:
                    break
                except Exception as e:
                    self.vlogger.prometheus.counters.labels('failures').inc()
                    console.print_exception(show_locals=False)
                    print( traceback.format_exc() )
                    print( 'Unknown exception: {}', e )
                    if not self.config.neuron.restart_on_failure:
                        break

    def run_epoch( self ):
        r""" Runs a validator epoch. We apply batches until the epoch length is exhausted.
            Occasionally the validator nucleus is completely reset to ensure we dont converge to far.
            At the end of the epoch we set weights on the chain and optionally log to wandb.
        """
        # === Get params for epoch ===
        # Pulling the latest chain parameters.
        current_block = self.subtensor.block
        batch_size = self.subtensor.validator_batch_size(netuid=self.config.netuid)
        sequence_length = self.subtensor.validator_sequence_length(netuid=self.config.netuid)
        validation_len = self.config.neuron.validation_len  # Number of tokens to holdout for phrase validation beyond sequence context
<<<<<<< HEAD
        # Number of tokens to prune for phrase validation beyond sequence context
        prune_len = self.config.neuron.prune_len = self.subtensor.prune_len
        min_allowed_weights = self.subtensor.min_allowed_weights
        max_weight_limit = self.subtensor.max_weight_limit
        blocks_per_epoch = self.subtensor.validator_epoch_length if self.config.neuron.blocks_per_epoch == -1 else self.config.neuron.blocks_per_epoch
        epochs_until_reset = self.subtensor.validator_epochs_per_reset if self.config.neuron.epochs_until_reset == -1 else self.config.neuron.epochs_until_reset
        self.config.nucleus.scaling_law_power = self.subtensor.scaling_law_power
        self.config.nucleus.synergy_scaling_law_power = self.subtensor.synergy_scaling_law_power
        self.config.nucleus.logits_divergence = self.subtensor.logits_divergence
=======
        prune_len = self.config.neuron.prune_len  # Number of tokens to holdout for phrase validation beyond sequence context
        min_allowed_weights = self.subtensor.min_allowed_weights(netuid=self.config.netuid)
        max_weight_limit = self.subtensor.max_weight_limit(netuid=self.config.netuid)
        blocks_per_epoch = self.subtensor.validator_epoch_length(netuid=self.config.netuid) if self.config.neuron.blocks_per_epoch == -1 else self.config.neuron.blocks_per_epoch
        epochs_until_reset = self.subtensor.validator_epochs_per_reset(netuid=self.config.netuid) if self.config.neuron.epochs_until_reset == -1 else self.config.neuron.epochs_until_reset
        self.config.nucleus.scaling_law_power = self.subtensor.scaling_law_power(netuid=self.config.netuid)
        self.config.nucleus.synergy_scaling_law_power = self.subtensor.synergy_scaling_law_power(netuid=self.config.netuid)
>>>>>>> f15de5b7

        # === Update dataset size ===
        if (batch_size != self.dataset.batch_size) or (sequence_length + validation_len + prune_len != self.dataset.block_size):
            self.dataset.set_data_size(batch_size, sequence_length + validation_len + prune_len)

        # === Run Epoch ===
        # Each block length lasts blocks_per_epoch blocks.
        # This gives us a consistent network wide timer.
        # Here we run until blocks_per_epochs have progressed.

        epoch_steps = 0
        epoch_responsive_uids = set()
        epoch_queried_uids = set()
        epoch_start_time = time.time()

        # === All logging for epoch start (including wandb, prometheus) === 
        # prometheus (every epoch start)
        self.vlogger.prometheus.log_epoch_start(
            current_block = current_block, 
            batch_size = batch_size, 
            sequence_length = sequence_length, 
            validation_len = validation_len, 
            min_allowed_weights = min_allowed_weights, 
            blocks_per_epoch = blocks_per_epoch, 
            epochs_until_reset = epochs_until_reset
        )
        
        # wandb (every epoch start)
        if self.config.using_wandb:
            wandb.log({'era/batch_size': batch_size, 'era/sequence_length': sequence_length,
                       'era/validation_len': validation_len,
                       'era/min_allowed_weights': min_allowed_weights, 'era/max_weight_limit': max_weight_limit,
                       'era/blocks_per_epoch': blocks_per_epoch, 'era/epochs_until_reset': epochs_until_reset},
                      step=current_block)

        # normal epoch duration is blocks_per_epoch if all UIDs have been queried
        # try to query each UID at least once - assumes nucleus samples without replacement
        # but keep minimum epoch duration at blocks_per_epoch * block_period
        # in case of subtensor outage causing invalid block readings to prevent fast repeated weight setting
        start_block = self.subtensor.block
        while (self.subtensor.block < start_block + blocks_per_epoch or
               time.time() - epoch_start_time < blocks_per_epoch * bittensor.__blocktime__):

            logger.info(f'Run epoch {self.epoch} (step {epoch_steps}) while '
                        f'({self.subtensor.block} < {start_block + blocks_per_epoch} '
                        f'= {start_block} + {blocks_per_epoch}) or '
                        f'({time.time() - epoch_start_time:.2f} < {blocks_per_epoch * bittensor.__blocktime__})')

            start_time = time.time()

            # === Forward ===
            # Forwards inputs through the network and returns the loss
            # and endpoint scores using shapely approximation of salience.
            loss, stats = self.nucleus( next(self.dataset) , self.metagraph, self.dendrite )

            # === Backward ===
            # Backwards gradients through model to train gating and remote endpoints.
            if hasattr(loss, 'grad_fn') and loss.grad_fn is not None:
                logger.info(f'Backward <dim>(loss: {loss:.3f})</dim>')
                bw_start_time = time.time()
                (loss / self.config.neuron.forward_num).backward()
                logger.info(f'Backward <dim>[{time.time() - bw_start_time:.3g}s]</dim>')

            # === Stats update ===
            # Updates moving averages and history.
            responsive_uids, queried_uids = self.neuron_stats_update(stats)

            epoch_responsive_uids |= set(responsive_uids)
            epoch_queried_uids |= set(queried_uids)

            # === State update ===
            # Prints step logs to screen.
            epoch_steps += 1
            self.global_step += 1

            # === Block state ===
            current_block = self.subtensor.block

            # === Step time ===
            step_time = time.time() - start_time

            # === Optimization step ===
            # Do the backward request after the a queue of forward requests got finished.  
            if epoch_steps % self.config.neuron.forward_num == 1:
                opt_start_time = time.time()
                logger.info('Model update \t| Optimizer step')
                
                # Applies local gradients to parameters.
                clip_grad_norm_(self.nucleus.parameters(), self.config.neuron.clip_gradients)
                self.optimizer.step()
                self.optimizer.zero_grad()
                logger.info(f'Model update \t| Optimizer step <dim>[{time.time() - opt_start_time:.3g}s]</dim>')

            # === ALL logging for validation step (including console message, console tables, prometheus, wandb) ===
            if epoch_steps % 25 == 1:
                # console message - validator identifier status (every 25 validation steps)
                self.vlogger.print_console_validator_identifier(self.uid, self.wallet, self.dendrite.receptor_pool.external_ip)
                # console message - validator update status (every 25 validation steps)
                self.vlogger.print_console_metagraph_status(self.uid, self.metagraph, current_block, start_block, self.subtensor.network)
                # save neuron_stats to filesystem
                self.save()

            # console message - query summary (every validation step)
            self.vlogger.print_console_query_summary(
                current_block = current_block, 
                start_block = start_block,
                blocks_per_epoch = blocks_per_epoch, 
                epoch_steps = epoch_steps, 
                epoch = self.epoch, 
                responsive_uids = responsive_uids, 
                queried_uids = queried_uids, 
                step_time = step_time, 
                epoch_responsive_uids = epoch_responsive_uids, 
                epoch_queried_uids = epoch_queried_uids
            )

            if self.config.logging.debug or self.config.logging.trace:
                # console table - stats table (every validation step)
                # Prints exponential moving average statistics of valid neurons from latest validator forward 
                self.vlogger.print_stats_table({uid: self.neuron_stats[uid]
                             for uid, stat in stats.items() if len(set(stat.keys()) & set(self.synapse_keys))},
                            self.weight_key,
                            f'[white] Stats update [/white] | ' + str(self),  # title
                            f'#{current_block}: '
                            f'[bold]{current_block - start_block}[/bold]/{blocks_per_epoch} (blocks/epoch) | '
                            f'Epoch {self.epoch} | '
                            f'[white] Step {epoch_steps} ({self.global_step} global) \[{step_time:.3g}s] [/white]')  # caption

                # console table - weight table (every validation step)
                sample_uids, sample_weights = self.calculate_weights()
                self.vlogger.print_weights_table(
                    min_allowed_weights = self.subtensor.min_allowed_weights,
                    max_weight_limit = self.subtensor.max_weight_limit,
                    neuron_stats = self.neuron_stats,
                    title = str(self),
                    metagraph_n = self.metagraph.n, 
                    sample_uids = sample_uids, 
                    sample_weights = sample_weights,
                    include_uids=list(stats.keys()), 
                    num_rows=len(stats) + 25
                )  
 
            # prometheus - step & loss (every validation step)
            self.vlogger.prometheus.log_step(
                current_block = current_block, 
                last_update = self.metagraph.last_update[self.uid], 
                step_time = step_time,
                loss = loss.item()
            )

            # wandb - step & loss (every validation step)
            if self.config.using_wandb:
                for uid, vals in self.neuron_stats.items():
                    for key in vals:  # detailed neuron evaluation fields, e.g. loss, shapley_values, synergy
                        wandb.log({f'stats/{key}_{uid}': vals[key]}, step=current_block, commit=False)

                wandb.log({'epoch/epoch': self.epoch, 'epoch/epoch_steps': epoch_steps,
                           'epoch/global_steps': self.global_step, 'epoch/loss': loss.item(),
                           'epoch/time': step_time}, step=current_block, commit=True)

        self.metagraph_sync()  # Reset metagraph.

        # === Calculate neuron weights ===
        sample_uids, sample_weights = self.calculate_weights()
        self.subtensor.set_weights(
            uids=sample_uids.detach().to('cpu'),
            weights=sample_weights.detach().to('cpu'),
            netuid = self.config.netuid,
            wallet=self.wallet,
            version_key=bittensor.__version_as_int__, # TODO: correct?
            wait_for_finalization=self.config.neuron.wait_for_finalization,
        )

        # === ALL end of epoch logging (including console message, console table, prometheus, wandb)===
        if self.config.logging.debug or self.config.logging.trace:
                # console table - weight table (every end of epoch)
                self.vlogger.print_weights_table(
                    min_allowed_weights = self.subtensor.min_allowed_weights,
                    max_weight_limit = self.subtensor.max_weight_limit,
                    neuron_stats = self.neuron_stats,
                    title = str(self),
                    metagraph_n = self.metagraph.n, 
                    sample_uids = sample_uids, 
                    sample_weights = sample_weights,
                )  

        # console message - subtensor weight (every end of epoch)
        self.vlogger.print_console_subtensor_weight(
            sample_weights = sample_weights, 
            epoch_responsive_uids = epoch_responsive_uids, 
            epoch_queried_uids = epoch_queried_uids, 
            max_weight_limit = max_weight_limit, 
            epoch_start_time = epoch_start_time
        )

        # wandb - weights and metagraph stats (every end of epoch)
        if self.config.using_wandb:
            df = pandas.concat( [
                bittensor.utils.indexed_values_to_dataframe( prefix = 'weights', index = sample_uids, values = torch.zeros( self.metagraph.n ).scatter( dim = 0, src = sample_weights, index = sample_uids ) ),
                self.dendrite.to_dataframe( metagraph = self.metagraph )
            ], axis = 1); df['uid'] = df.index
            wandb_data_dend = self.dendrite.to_wandb()
            wandb_weight = {f'stats/weight_{uid}': weight for uid, weight in zip (sample_uids, sample_weights)}
            wandb_data = { 'stake': self.metagraph.S[ self.uid ].item(), 'dividends': self.metagraph.D[ self.uid ].item() } 
            wandb.log( { 'stats': wandb.Table( dataframe = df ) }, step = current_block, commit=False)
            wandb.log( { **wandb_data, **wandb_data_dend, **wandb_weight }, step = current_block, commit=True)

        # prometheus - metagraph (every end of epoch)
        self.vlogger.prometheus.log_epoch_end(uid = self.uid, metagraph = self.metagraph)
        
        # === Iterate epochs ===
        self.epoch += 1

    def metagraph_sync(self):
        r""" Syncing metagraph together with other metagraph-size related objects
        """
        old_hotkeys = self.neuron_hotkeys + [] if self.neuron_hotkeys else self.metagraph.hotkeys
        self.metagraph.sync(netuid=self.config.netuid)
        self.neuron_hotkeys = self.metagraph.hotkeys

        changed_hotkeys = []
        # === Reset neuron stats if uid got replaced
        for uid, old_hotkey in enumerate(old_hotkeys):
            if old_hotkey != self.neuron_hotkeys[uid]:
                if self.config.neuron.track_hotkey_changes:
                    block = self.subtensor.block
                    self.neuron_changes.setdefault(uid, {})  # [uid] -> dict() of blocks
                    self.neuron_changes[uid][block] = {'new_hotkey': self.neuron_hotkeys[uid], 'old_hotkey': old_hotkey}
                    if uid in self.neuron_stats:
                        self.neuron_changes[uid][block]['old_stats'] = self.neuron_stats[uid]

                if uid in self.neuron_stats:
                    del self.neuron_stats[uid]
                    changed_hotkeys += [uid]

        if len(changed_hotkeys):
            logger.info(f"Hotkeys changed: {changed_hotkeys}")
            self.save()  # save neuron_stats, neuron_hotkeys, and neuron_changes to filesystem

    def neuron_stats_update(self, neuron_stats: Dict[int, Dict[str, Any]]):
        r""" Updates self.neuron_stats with new individual dictionaries per uid.
        """
        responsive_uids = []
        for _uid, _stats in neuron_stats.items():
            stats = self.neuron_stats.setdefault(_uid, {})

            # === EMA normal update ===
            # If synapse responsive push available values into EMA for normal update.
            # Normal EMA values provide a view on neuron performance if fully responsive.
            for key in _stats:  # detailed neuron evaluation fields, e.g. loss, shapley_values, synergy
                if math.isnan(_stats[key]):
                    continue
                if key in stats:
                    stats[key] = (1 - self.alpha) * stats[key] + self.alpha * _stats[key]  # update EMA
                else:
                    stats.setdefault(key, _stats[key])

            # === Extra stats computation ===
            # Compute values on EMA stats, such as the scaling law on EMA loss.
            # Required for values that need to be computed on longer-term stats.
            extra_stats = {}
            if 'loss_nxt' in _stats and 'loss_nxt' in stats:  # elif neuron not responsive then omit
                # estimate the effective number of model parameters from EMA loss
                _num_params = scaling_law_loss_to_params(torch.tensor(stats['loss_nxt']))

                # powered down number of params, e.g. dynamic range 3 → 6 nats for scaling_law_power=0.5
                _pow_num_params = torch.pow(_num_params, self.config.nucleus.scaling_law_power)

                extra_stats.update({'est_params_nxt': _num_params.item(), 'base_params_nxt': _pow_num_params.item()})

                if 'synergy_nxt' in stats:
                    extra_stats['shapley_values_nxt'] = extra_stats['base_params_nxt'] + stats['synergy_nxt']

                if 'logits_excess_nxt' in stats:
                    # penalize by logits divergence excess
                    extra_stats['shapley_values_nxt'] /= 1 + self.config.nucleus.logits_divergence * stats['logits_excess_nxt']

            # === EMA zeroing update ===
            # Push zero into EMA for synapse_keys to exponentially decay weighting keys if neuron non-responsive
            if 'updates!' in stats:
                stats['updates!'] += 1  # increment number of EMA zeroing updates
            else:
                stats.setdefault('updates!', 1)  # number of EMA zeroing updates init to zero

            for key in self.synapse_keys:
                zkey = key + '!'  # zeroing key
                stats.setdefault(zkey, 0.)  # initialize zkey val to zero to gradually increase with observations
                if key in _stats and not math.isnan(_stats[key]):
                    responsive_uids += [_uid]
                    stats[zkey] = (1 - self.alpha) * stats[zkey] + self.alpha * _stats[key]
                elif key in extra_stats and not math.isnan(extra_stats[key]):
                    responsive_uids += [_uid]
                    stats[zkey] = (1 - self.alpha) * stats[zkey] + self.alpha * extra_stats[key]
                else:
                    stats[zkey] = (1 - self.alpha) * stats[zkey]  # + self.alpha * 0

            # === EMA normal update ===
            # If synapse responsive push available values into EMA for normal update.
            # Normal EMA values provide a view on neuron performance if fully responsive.
            for key in self.synapse_keys:
                if key in _stats or key in extra_stats:
                    updates = 'updates_' + key
                    if updates in stats:
                        stats[updates] += 1  # increment number of normal EMA updates made
                    else:
                        stats.setdefault(updates, 1)  # add updates fields for new uid entries

            for key in extra_stats:  # detailed neuron evaluation fields, e.g. loss, shapley_values, synergy
                if math.isnan(extra_stats[key]):
                    continue
                if key in stats:
                    stats[key] = (1 - self.alpha) * stats[key] + self.alpha * extra_stats[key]  # update EMA
                else:
                    stats.setdefault(key, extra_stats[key])

        return responsive_uids, list(neuron_stats.keys())  # responsive_uids, queried_uids

    def calculate_weights(self):
        r""" Calculates neuron set-weights from weight_key mapped values. Defines weight_key as the neuron stats key
        used to obtain the mapped stat value (typically a Shapley value) that the final set-weights are calculated from.
        """

        weight_key = self.weight_key + '!'  # use zeroing key to penalize non-responsive neurons

        min_allowed_weights = self.subtensor.min_allowed_weights(netuid=self.config.netuid)
        max_weight_limit = self.subtensor.max_weight_limit(netuid=self.config.netuid)

        # === Populate neuron weights ===
        neuron_weights = torch.zeros_like(self.metagraph.S)  # allow unevaluated UIDs for min_allowed_weights
        for uid in self.neuron_stats:
            if weight_key in self.neuron_stats[uid]:
                neuron_weights[uid] = torch.tensor([self.neuron_stats[uid][weight_key]])

        # === Filter to non-zero weights ===
        sample_uids = torch.argwhere(neuron_weights > 0).squeeze(dim=1)  # find uids with non-zero weight
        sample_weights = neuron_weights[sample_uids]  # filter to non-zero weights

        # === If no uids responds, return ===
        if len(sample_uids) == 0:
            return sample_uids, sample_weights

        # === Exclude lowest quantile from weight setting ===
        max_exclude = (len(sample_weights) - min_allowed_weights) / len(sample_weights)  # max excludable weight quantile
        quantile = self.subtensor.validator_exclude_quantile(netuid=self.config.netuid) if self.config.neuron.exclude_quantile == -1 else self.config.neuron.exclude_quantile 
        if 0 < max_exclude:
            exclude_quantile = min([quantile , max_exclude])  # reduce quantile to meet min_allowed_weights
            lowest_quantile = sample_weights.quantile(exclude_quantile)  # find lowest quantile threshold
            sample_uids = sample_uids[lowest_quantile <= sample_weights]  # exclude uids with weights below quantile
            sample_weights = sample_weights[lowest_quantile <= sample_weights]  # exclude weights below quantile

            logger.info(f'Exclude {exclude_quantile} quantile ({lowest_quantile}) | '
                        f'{len(sample_weights)} Shapley values | min:{sample_weights.min()} max:{sample_weights.max()}')

        # === Normalize and apply max_weight_limit ===
        sample_weights = bittensor.utils.weight_utils.normalize_max_weight(x=sample_weights,
                                                                             limit=max_weight_limit)
        logger.info(f'{len(sample_weights)} normalize_max_weight | '
                    f'max:{sample_weights.max()}')

        return sample_uids, sample_weights

class nucleus( torch.nn.Module ):
    """ Nucleus class which holds the validator model.
    """
    def __init__( self, config, device, subtensor, vlogger ):
        super(nucleus, self).__init__()
        self.config = config
        self.vlogger = vlogger
<<<<<<< HEAD
        self.config.nucleus.scaling_law_power = subtensor.scaling_law_power if self.config.nucleus.scaling_law_power == -1 else self.config.nucleus.scaling_law_power
        self.config.nucleus.synergy_scaling_law_power = subtensor.synergy_scaling_law_power if self.config.nucleus.synergy_scaling_law_power == -1 else self.config.nucleus.synergy_scaling_law_power
        self.config.nucleus.logits_divergence = subtensor.logits_divergence if self.config.nucleus.logits_divergence == -1 else self.config.nucleus.logits_divergence
=======
        self.config.nucleus.scaling_law_power = subtensor.scaling_law_power(netuid=self.config.netuid) if self.config.nucleus.scaling_law_power == -1 else self.config.nucleus.scaling_law_power
        self.config.nucleus.synergy_scaling_law_power = subtensor.synergy_scaling_law_power(netuid=self.config.netuid) if self.config.nucleus.synergy_scaling_law_power == -1 else self.config.nucleus.synergy_scaling_law_power
>>>>>>> f15de5b7

        self.device = device
        self.max_n = subtensor.max_n(netuid=self.config.netuid)
        self.permute_uids = []  # iterable of next UIDs to query, reset to permuted UIDs when empty

        tokenizer = bittensor.tokenizer()
        self.pad_token = tokenizer(tokenizer.pad_token)['input_ids'][0]

        # Token embeddings project int64 tokens onto representations.
        self.token_embedding = torch.nn.Embedding( bittensor.__vocab_size__,  bittensor.__network_dim__ )
        
        # Routing encoder, projects token embeddings onto context for routing inputs.
        self.routing_encoder_layers = TransformerEncoderLayer( bittensor.__network_dim__, config.nucleus.nhead, config.nucleus.nhid, config.nucleus.dropout, batch_first=True)
        self.routing_encoder = TransformerEncoder( self.routing_encoder_layers, 1 )

        # Encoder projects response representations onto hidden units.
        self.encoder_layers = TransformerEncoderLayer( bittensor.__network_dim__, config.nucleus.nhead, config.nucleus.nhid, config.nucleus.dropout, batch_first=True)
        self.encoder = TransformerEncoder( self.encoder_layers, config.nucleus.nlayers )

        # Decoder which projects hidden unit representations on to the token dimension.
        self.decoder = torch.nn.Linear( bittensor.__network_dim__, bittensor.__vocab_size__ , bias=False)

        # Positional Encoding
        self.local_pos_encoder = PositionalEncoding( bittensor.__network_dim__, self.config.nucleus.dropout )

        # Crosss entropy loss for NTP.    
        self.loss_fct = torch.nn.CrossEntropyLoss()
    
        # SGMOE Gates: Instantiating the gates per expert.
        self.gates = torch.nn.Linear( bittensor.__network_dim__, self.max_n, bias=True ).to( self.device )

        self.sigmoid = torch.nn.Sigmoid()

        self.reset_weights()

    @classmethod
    def add_args( cls, parser ):
        parser.add_argument('--nucleus.topk', type=int, help='the number of peers queried during each remote forward call', default = 20 )
        parser.add_argument('--nucleus.nhid', type=int, help='the dimension of the feedforward network model in nn.TransformerEncoder', default=200 )
        parser.add_argument('--nucleus.nhead', type=int, help='the number of heads in the multiheadattention models', default = 2 )
        parser.add_argument('--nucleus.nlayers', type=int, help='the number of nn.TransformerEncoderLayer in nn.TransformerEncoder', default=2 )
        parser.add_argument('--nucleus.dropout', type=float, help='the dropout value', default=0.2)
        parser.add_argument('--nucleus.importance', type=float, help='hyperparameter for the importance loss', default=3)
        parser.add_argument('--nucleus.noise_multiplier', type=float, help='Standard deviation multipler on weights', default=2 )
        parser.add_argument('--nucleus.no_dendrite_backward', action='store_true', help='Pass backward request to the server side or not', default=False )
        parser.add_argument('--nucleus.scaling_law_power', type=float, help='Power for modified scaling law, powered down to improve dynamic range, e.g. 3 → 6 nats for 0.5. (default value: -1, pulling from subtensor directly)', default=-1)
        parser.add_argument('--nucleus.synergy_scaling_law_power', type=float, help='Power for synergy modified scaling law, powered down to improve dynamic range, e.g. 3 → 6 nats for 0.5. (default value: -1, pulling from subtensor directly)', default=-1)
        parser.add_argument('--nucleus.logits_divergence', type=float, help=' the divergence value for logit anomaly detection (default value: -1, pulling from subtensor directly)', default=-1)

    @classmethod
    def config ( cls ):
        parser = argparse.ArgumentParser()    
        cls.add_args( parser )
        return bittensor.config( parser )

    @classmethod
    def check_config( cls, config: 'bittensor.Config' ):
        pass

    def reset_weights ( self ):
        r""" Resets the validator weights.
        """
        # === Resets all the weights using xavier initialization. ===
        torch.nn.init.xavier_uniform_ ( self.token_embedding.weight )
        torch.nn.init.xavier_uniform_ ( self.decoder.weight )
        torch.nn.init.xavier_uniform_( self.gates.weight )
        def init_xavier( component ):
            try:
                torch.nn.init.xavier_uniform_( component.weight )
            except: pass
        self.routing_encoder.apply( init_xavier )
        self.encoder.apply( init_xavier )
        torch.nn.init.xavier_uniform_( self.gates.weight )
    
    def forward(
            self,
            inputs: torch.FloatTensor,
            metagraph: 'bittensor.Metagraph',
            dendrite: 'bittensor.Dendrite',
    ):
        r"""
        Forward validator pass. Selects endpoints to query and validate, calculates routing_score and Shapley values
        for validated synapses.
            Args:
                inputs (:obj:`torch.FloatTensor` of shape :obj:`(batch_size, *-1*)`, `required`): 
                    Tensor inputs to distribute to neurons using query context.
                metagraph (bittensor.Metagraph):
                    Metagraph object used to query network information.
                dendrite (bittensor.Dendrite):
                    Dendrite RPC client used to make network queries.
            Returns:
                loss (:obj:`torch.FloatTensor`):
                    Loss for training validator nucleus and dendrite backward to endpoints.
                neuron_stats (:obj:`Dict`, `required`):
                    Statistics per endpoint for this batch.
        """
        start_time = time.time()

        val_len = self.config.neuron.validation_len  # Number of tokens to holdout for phrase validation beyond sequence context
        prune_len = self.config.neuron.prune_len  # Number of tokens to prune from each validation input sequence
        inputs = prune_tokens(inputs.to(self.device), prune_len=prune_len, margin=val_len+3)  # prune input sequence without last validation tokens [batch_size, sequence_len]
        inputs_seq = inputs[..., :-val_len]  # sequence without validation tokens [batch_size, sequence_len]

        # === Create the local context used to select endpoints ===
        # The context tensor returns a hidden unit representation for the text inputs
        # this context can be used as input to the gates in the next step.
        # embedding: retrieve learned representation vectors for input vocabulary tokens.
        # inputs.shape = [batch_size, sequence_len]
        # embedding.shape = [batch_size, sequence_len, bittensor.__network_dim__]
        embedding = self.token_embedding(inputs_seq) * math.sqrt(bittensor.__network_dim__)

        # === Create an attention mask ===
        # The attention mask will mask out parts of the context
        # This prevents cheating and forward-looking when predicting each token in the sequence.
        # src_mask: (torch.FloatTensor) attention mask adds -inf to positions not allowed to attend
        # src_mask.shape = [sequence_len, sequence_len]
        src_mask = torch.triu(torch.ones(embedding.size(1), embedding.size(1)) * float('-inf'), diagonal=1)
        src_mask = src_mask.to(self.device)

        # === Apply the positional encoding to help select endpoints ===
        # The positional encoder provides information based on the relative postion of each token
        # embedding.shape = [batch_size, sequence_len, bittensor.__network_dim__]
        # pos_embedding: (torch.FloatTensor) positional encoded embedding.
        # pos_embedding.shape = [batch_size, sequence_len, bittensor.__network_dim__]
        pos_embedding = self.local_pos_encoder(embedding)

        # routing_context: (torch.FloatTensor): context tensor which is used to select endpoints.
        # routing_context.shape = [ batch size, __network_dim__ ]
        routing_context = self.routing_encoder(pos_embedding, mask=src_mask)

        # === Get gate values for UIDs. ===
        # We iterate over each of the network UIDs and compute a querying score for each
        # using the gating function. This returns a score per endpoint per example.
        # routing_score: (torch.FloatTensor): score per example, per endpoint.
        # routing_score.shape = [metagraph.n]
        # The gates act over the last embedding of the routing_context.
        routing_score = torch.mean(self.sigmoid(self.gates(routing_context[:, -1, :])), dim=0)

        # Ensure number of queried neurons does not exceed metagraph.n
        num_endpoints = min([self.config.nucleus.topk, metagraph.n])

        # === Ensure each UID is queried once ===
        # Persist object variable self.permute_uids across forward calls.
        # Reset to new permutation of all UIDs once empty.
        if len(self.permute_uids) == 0:  # no more UIDs to query
            self.permute_uids = torch.randperm(metagraph.n)  # reset to new permutation of all UIDs

        # === Randomly select num_endpoints UIDs ===
        random_uids = self.permute_uids[:num_endpoints]  # newest selection of UIDs to query
        self.permute_uids = self.permute_uids[num_endpoints:]  # slice out remaining selection

        # === Get endpoint information for the selected UIDs ===
        # We index into the metagraph's endpoints and return a list of the filtered set of endpoints we wish to query.
        # random_endpoints: List[bittensor.endpoints]: endpoint information for filtered uids.
        # len(neurons) == self.config.nucleus.topk
        random_endpoints = [metagraph.endpoints[uid] for uid in random_uids]
        num_endpoints = len(random_endpoints)  # in case len(self.permute_uids) < num_endpoints during random_uids select

        logger.info(f'Forward \t| Routing forward <dim>[{time.time() - start_time:.3g}s]</dim>')
        logger.info(f'Dendrite \t| Request {num_endpoints} x {list(inputs_seq.shape)} (prune_len={prune_len})')
        request_start_time = time.time()

        # === Define which synapse we want to use ===
        # The synapse defines the task we are sending to the neurons
        # synapses: List[bittensor.synapse]: synapse information
        # TODO: WORK IN PROGRESS, prototype
        if self.config.neuron.validation_synapse == 'TextCausalLMNext':
            synapses = [(bittensor.synapse.TextCausalLMNext(), textcausallmnext)]
        else: 
            synapses = [(bittensor.synapse.TextCausalLM(), textcausallm)]

        # === Query the endpoints ===
        # Makes the dendrite call into the network returning the representations
        # for each of the endpoints. The return ops can be used to filter weights and outputs.
        # query_responses: (List[torch.float64]): responses from each endpoint.
        # query_responses.shape = self.config.nucleus.topk * num_synapses * [batch_size, sequence_len, synapse_dim]
        # return_ops: (torch.int64): Return ops.
        # return_ops.shape = self.config.nucleus.topk * [num_synapses]
        query_responses, return_ops, times = dendrite.text(
            endpoints=random_endpoints,
            inputs=inputs_seq,
            synapses=[syn for syn, _ in synapses],
            timeout=bittensor.__blocktime__
        )

        if self.config.nucleus.no_dendrite_backward:
            query_responses = [[syn.detach().to(self.device) for syn in res] for res in query_responses]
            return_ops = [ops.detach().to(self.device) for ops in return_ops]
            times = [t.detach().to(self.device) for t in times]

        # Send responses to device. This is required to ensure we move the responses
        # Onto the correct device.
        for responses in query_responses:
            for response in responses:
                response.to(self.device)

        logger.info(f'Dendrite \t| Request {num_endpoints} x {list(inputs_seq.shape)} '
                    f'<dim>[{time.time() - request_start_time:.3g}s]</dim>')

        # === Prepare validation parameter set ===
        console_width = self.config.get('width', None)  # console width for rich table displays of synapse measures
        validation_params = {
            'uids': random_uids, 
            'query_responses': query_responses, 
            'return_ops': return_ops, 
            'times': times, 
            'routing_score': routing_score,
            'inputs': inputs, 
            'validation_len': val_len, 
            'loss_fct': self.loss_fct,
            'logits_divergence_penalty':self.config.nucleus.logits_divergence,
            'scaling_law_power': self.config.nucleus.scaling_law_power, 
            'synergy_scaling_law_power': self.config.nucleus.synergy_scaling_law_power,
            'vlogger': self.vlogger,
            'logging': self.config.logging.debug or self.config.logging.trace
        }

        loss = torch.tensor(0.).to(self.device)  # to accumulate neuron_loss and routing_loss over synapses
        neuron_stats = {}  # to gather neuron synapse validation measures and statistics

        # === Validate synapse responses ===
        # Iterate over all queried synapses and validate responses
        for i, (synapse, validate_func) in enumerate(synapses):
            _loss, stats = validate_func(**validation_params, synapse=synapse, index_s=i)  # validate individual synapse
            loss += _loss  # add neuron_loss and routing_loss

            for _uid, _stats in stats.items():
                neuron_stats.setdefault(_uid, {})
                neuron_stats[_uid].update(_stats)  # gather neuron synapse validation measures and statistics

        return loss, neuron_stats

def scaling_law_loss_to_params(loss):
    r""" (OpenAI scaling laws) Kaplan, Jared, et al. "Scaling laws for neural language models." arXiv:2001.08361 (2020)
    """
    num_params = torch.exp(torch.log(torch.tensor(8.8e13).to(loss.device)) -
                           torch.log(torch.clamp(loss, 1.69)) / 0.076)  # loss lower bound 1.69 is entropy of natural text
    return num_params


def textcausallm(uids: torch.Tensor, query_responses: List[List[torch.FloatTensor]], return_ops: List[torch.LongTensor],
                 times: List[torch.FloatTensor], routing_score: torch.FloatTensor,
                 inputs: torch.FloatTensor, validation_len: int, loss_fct: Callable,                 
                 scaling_law_power: float, synergy_scaling_law_power: float, vlogger: ValidatorLogger,
                 logits_divergence_penalty: float,logging, synapse: 'bittensor.TextCausalLM' = None, index_s: int = 0
                 ) -> Tuple[torch.FloatTensor, Dict]:
    r"""
    Calculate Shapley values and neuron response validation measure statistics, given TextCausalLM synapse responses.
        Args:
            uids (:obj:`torch.Tensor`, `required`): [num_neurons]
                Neuron UIDs.
            query_responses (:obj:`List[List[torch.FloatTensor]]`, `required`):
                List of outputs from synapses, each a list of size num_endpoints of tensors with relevant size. Non-responses are zeroes of relevant
                synapse shape. Shape num_synapses * ( num_endpoints * ( -1, -1, -1 ) )
            return_ops (:obj:`List[torch.LongTensor]` of shape :obj:`[num_endpoints]`, `required`):
                Return code per call per synapse.
            times (:obj:`List [torch.FloatTensor]` of shape :obj:`[num_endpoints]`, `required`):
                Times per call per synapse.
            routing_score (:obj:`torch.FloatTensor`, `required`):
                [metagraph.n] Predictive routing score per endpoint in the metagraph, mean over the batch.
            inputs (:obj:`torch.FloatTensor`, `required`):
                [batch_size, sequence_len + validation_len] Token batch of original inputs with validation tokens.
            validation_len (:obj:`int`, `required`):
                Number of held-out phrase token batch for extended validation, not sent to neurons.
            loss_fct (:obj:`Callable`, `required`):
                CrossEntropy loss function to use.
            scaling_law_power (:obj:`float`, `required`):
                Power for modified scaling law, powered down to improve dynamic range, e.g. 3 → 6 nats for 0.5.
            synergy_scaling_law_power (:obj:`float`, `required`):
                Power for synergy modified scaling law, powered down to improve dynamic range, e.g. 3 → 6 nats for 0.5.
            logits_divergence_penalty (:obj:`float`, `required`):
                Penalty scaling for logits divergence.
            vlogger (:obj:`ValidatorLogger`, `required`):
                Logger for validator.
            logging (:obj:`bool`, `required`):
                Log tables to console.
            synapse (:obj:`bittensor.TextCausalLM`, `optional`):
                TextCausalLM synapse object.
            index_s (:obj:`int`, `optional`):
                Index of synapse to extract responses.

        Returns:
            loss (:obj:`torch.FloatTensor`):
                Loss for training validator nucleus and dendrite backward to endpoints.
            stats (:obj:`Dict`, `required`):
                Statistics per endpoint for this batch.
    """
    inputs_seq = inputs[..., :-validation_len]  # input sequence without last token [batch_size, sequence_len]
    inputs_val = inputs[..., -validation_len]  # input validation with next token [batch_size]

    def _base_params(_stats, query_response):
        _stats.update({'logits': query_response[:, :-1, :],
                       'logits_val': query_response[:, -1:, :]})

        for target, _ext in [(inputs_seq[:, 1:], ''), (inputs_val, '_val')]:
            _loss = calc_loss_fct(loss_fct, _stats['logits' + _ext], target)  # CausalLM loss
            if _loss.isnan() or _loss.isinf():
                _loss = 20  # assign large loss

            # estimate the effective number of model parameters, modified with the scaling_law_power
            _num_params = scaling_law_loss_to_params(_loss)

            # powered down number of params, e.g. dynamic range 3 → 6 nats for scaling_law_power=0.5
            _pow_num_params = torch.pow(_num_params, scaling_law_power)

            _stats.update({'loss' + _ext: _loss,
                           'est_params' + _ext: _num_params, 'base_params' + _ext: _pow_num_params,
                           'synergy' + _ext: 0, 'synergy_loss_diff' + _ext: 0})

    def _synergy(first, second, target, _ext):
        # Combined logits: log of average probabilities per token between responses
        combined_logits = torch.log((torch.softmax(first['logits' + _ext], dim=-1) +
                                     torch.softmax(second['logits' + _ext], dim=-1)) / 2 + 1e-40)
        measured_loss = calc_loss_fct(loss_fct, combined_logits, target)  # actual measured loss

        return measured_loss

    shapley_start_time = time.time()

    loss, stats, unsuccessful = shapley_base(uids, query_responses, return_ops, times, routing_score,
                                             _base_params, index_s, ext='')

    logger.info(f'{str(synapse)} \t| Shapley base values (power={scaling_law_power:.1f}) '
                f'<dim>[{time.time() - shapley_start_time:.3g}s]</dim>')

    synergy_start_time = time.time()

    syn_loss_diff = shapley_synergy(stats, _synergy, ext='', target=inputs_seq[:, 1:],
                                    scaling_law_power=synergy_scaling_law_power)
    syn_loss_diff_val = shapley_synergy(stats, _synergy, ext='_val', target=inputs_val,
                                        scaling_law_power=synergy_scaling_law_power)

    # === Shapley value combination ===
    # Combine base values with synergy approximation to get final Shapley values.
    for s in stats.values():
        for ext in ['', '_val']:
            if 'base_params' + ext in s and 'synergy' + ext in s:
                s['shapley_values' + ext] = (s['base_params' + ext] + s['synergy' + ext])

            if 'logits' + ext in s:
                del s['logits' + ext]  # remove logits - not needed for stats anymore

        if 'shapley_values' in s and 'shapley_values_val' in s:
            s['shapley_values_min'] = torch.min(s['shapley_values'], s['shapley_values_val'])

        for key in s:
            if hasattr(s[key], 'item'):
                s[key] = s[key].item()

    logger.info(f'{str(synapse)} \t| Shapley synergy values (power={synergy_scaling_law_power:.1f}) '
                f'<dim>[{time.time() - synergy_start_time:.3g}s]</dim>')

    if logging:
        # === Synergy table ===
        # Prints the synergy loss diff matrix with pairwise loss reduction due to synergy (original loss on diagonal)
        vlogger.print_synergy_table(stats, syn_loss_diff, 'shapley_values_min')

        # === Neuron responses (table) ===
        # Prints the evaluation of the neuron responses to the validator request
        vlogger.print_synapse_table(str(synapse), stats, 'shapley_values_min', shapley_start_time)

    # === Unsuccessful responses ===
    # Prints the return codes and response times of unsuccessful responses
    unsuccess(str(synapse), unsuccessful)

    return loss, stats


def textcausallmnext(uids: torch.Tensor, query_responses: List[List[torch.FloatTensor]], return_ops: List[torch.LongTensor],
                     times: List[torch.FloatTensor], routing_score: torch.FloatTensor,
                     inputs: torch.FloatTensor, validation_len: int, loss_fct: Callable,                     
                     scaling_law_power: float, synergy_scaling_law_power: float, vlogger:ValidatorLogger,
                     logits_divergence_penalty: float,logging, synapse: 'bittensor.TextCausalLMNext' = None, index_s: int = 0
                     ) -> Tuple[torch.FloatTensor, Dict]:
    r"""
    Calculate Shapley values and neuron response validation measure statistics, given TextCausalLMNext synapse responses.
        Args:
            uids (:obj:`torch.Tensor`, `required`): [num_neurons]
                Neuron UIDs.
            query_responses (:obj:`List[List[torch.FloatTensor]]`, `required`):
                List of outputs from synapses, each a list of size num_endpoints of tensors with relevant size. Non-responses are zeroes of relevant
                synapse shape. Shape num_synapses * ( num_endpoints * ( -1, -1, -1 ) )
            return_ops (:obj:`List[torch.LongTensor]` of shape :obj:`[num_endpoints]`, `required`):
                Return code per call per synapse.
            times (:obj:`List [torch.FloatTensor]` of shape :obj:`[num_endpoints]`, `required`):
                Times per call per synapse.
            routing_score (:obj:`torch.FloatTensor`, `required`):
                [metagraph.n] Predictive routing score per endpoint in the metagraph, mean over the batch.
            inputs (:obj:`torch.FloatTensor`, `required`):
                [batch_size, sequence_len + validation_len] Token batch of original inputs with validation tokens.
            validation_len (:obj:`int`, `required`):
                Number of held-out phrase token batch for extended validation, not sent to neurons.
            loss_fct (:obj:`Callable`, `required`):
                CrossEntropy loss function to use.
            scaling_law_power (:obj:`float`, `required`):
                Power for modified scaling law, powered down to improve dynamic range, e.g. 3 → 6 nats for 0.5.
            synergy_scaling_law_power (:obj:`float`, `required`):
                Power for synergy modified scaling law, powered down to improve dynamic range, e.g. 3 → 6 nats for 0.5.
            logits_divergence_penalty (:obj:`float`, `required`):
                Penalty scaling for logits divergence.
            vlogger (:obj:`ValidatorLogger`, `required`):
                Logger for validator.
            logging (:obj:`bool`, `required`):
                Log tables to console.
            synapse (:obj:`bittensor.TextCausalLMNext`, `optional`):
                TextCausalLMNext Synapse object.
            index_s (:obj:`int`, `optional`):
                Index of synapse to extract responses.

        Returns:
            loss (:obj:`torch.FloatTensor`):
                Loss for training validator nucleus and dendrite backward to endpoints.
            stats (:obj:`Dict`, `required`):
                Statistics per endpoint for this batch.
    """
    inputs_nxt = inputs[..., -validation_len:]  # input validation with next token target phrase [batch_size, val_len]

    def _base_params(_stats, query_response):
        # topk_tensor = unravel_topk_token_phrases(query_response, topk=synapse.topk)  # [batch_size, topk + 1, max_len]
        _losses_val, _losses = phrase_cross_entropy(inputs_nxt, query_response, reduce=False)
        _losses_val[_losses_val.isnan()] = 20  # assign large loss
        _losses[_losses.isnan()] = 20  # assign large loss
        _loss_val = _losses_val.mean()
        _loss = _losses.mean()

        _stats.update({'loss_val_nxt': _loss_val, 'losses_nxt': _losses, 'loss_nxt': _loss,
                       'synergy_nxt': 0, 'synergy_loss_diff_nxt': 0})

    def _synergy(first, second, target, ext):
        # average first + second probabilities per batch item, convert to loss
        measured_loss = -torch.log((torch.exp(-first['losses_nxt']) +
                                    torch.exp(-second['losses_nxt'])) / 2 + 1e-40).mean()

        return measured_loss

    shapley_start_time = time.time()
    loss, stats, unsuccessful = shapley_base(uids, query_responses, return_ops, times, routing_score,
                                             _base_params, index_s, ext='_nxt')
    logger.info(f'{str(synapse)} \t| Shapley base values (power={scaling_law_power:.1f}) '
                f'<dim>[{time.time() - shapley_start_time:.3g}s]</dim>')

    divergence_start_time = time.time()
    with torch.no_grad():
        logits_divergence(stats, uids, query_responses, return_ops, times, index_s, ext='_nxt')
    logger.info(f'{str(synapse)} \t| Logits divergences (penalty={logits_divergence_penalty}) '
                f'<dim>[{time.time() - divergence_start_time:.3g}s]</dim>')

    synergy_start_time = time.time()
    syn_loss_diff = shapley_synergy(stats, _synergy, '_nxt', scaling_law_power=synergy_scaling_law_power)
    logger.info(f'{str(synapse)} \t| Shapley synergy values (power={synergy_scaling_law_power:.1f}) '
                f'<dim>[{time.time() - synergy_start_time:.3g}s]</dim>')

    # === Shapley value combination ===
    # Combine base values with synergy approximation to get final Shapley values.
    for s in stats.values():
        if 'losses_nxt' in s:
            del s['losses_nxt']  # remove batch losses - not needed for stats anymore

        for key in s:
            if hasattr(s[key], 'item'):
                s[key] = s[key].item()

    if logging:
        # === Response table ===
        # Prints the query response table: top prediction probabilities and texts for batch tasks
        batch_predictions = format_predictions(uids, query_responses, return_ops, inputs, validation_len, index_s)
        vlogger.print_response_table(batch_predictions, stats, sort_col='loss_nxt')

        # === Synergy table ===
        # Prints the synergy loss diff matrix with pairwise loss reduction due to synergy (original loss on diagonal)
        vlogger.print_synergy_table(stats, syn_loss_diff, 'loss_nxt')

        # === Neuron responses (table) ===
        # Prints the evaluation of the neuron responses to the validator request
        vlogger.print_synapse_table(str(synapse), stats, 'loss_nxt', shapley_start_time)

    # === Unsuccessful responses ===
    # Prints the return codes and response times of unsuccessful responses
    unsuccess(str(synapse), unsuccessful)

    return loss, stats


def shapley_base(uids: torch.Tensor, query_responses: List[List[torch.FloatTensor]], return_ops: List[torch.LongTensor],
                 times: List[torch.FloatTensor], routing_score: torch.FloatTensor,
                 base_params: Callable, index_s: int = 0, ext: str = None) -> Tuple[Union[float, torch.FloatTensor],
                                                                                    Dict,
                                                                                    List]:
    r"""
    Calculate Shapley base values and neuron response validation measure statistics, given responses from a synapse.
        Args:
            uids (:obj:`torch.Tensor`, `required`): [num_neurons]
                Neuron UIDs.
            query_responses (:obj:`List[List[torch.FloatTensor]]`, `required`):
                List of outputs from synapses, each a list of size num_endpoints of tensors with relevant size. Non-responses are zeroes of relevant
                synapse shape. Shape num_synapses * ( num_endpoints * ( -1, -1, -1 ) )
            return_ops (:obj:`List[torch.LongTensor]` of shape :obj:`[num_endpoints]`, `required`):
                Return code per call per synapse.
            times (:obj:`List [torch.FloatTensor]` of shape :obj:`[num_endpoints]`, `required`):
                Times per call per synapse.
            routing_score (:obj:`torch.FloatTensor`, `required`):
                [metagraph.n] Predictive routing score per endpoint in the metagraph, mean over the batch.
            base_params (:obj:`Callable`, `required`):
                CrossEntropy loss function to use.
            index_s (:obj:`int`, `optional`):
                Index of synapse to extract responses.
            ext (:obj:`str`, `optional`):
                Extension to parameter string for stats key.

        Returns:
            loss (:obj:`torch.FloatTensor`):
                Loss for training validator nucleus and dendrite backward to endpoints.
            stats (:obj:`Dict`, `required`):
                Statistics per endpoint for this batch.
            unsuccessful (:obj:`List`, `required`):
                Unsuccessful endpoints [(uid, return_op, time)].
    """
    stats = {}
    unsuccessful = []
    neuron_loss = 0.  # neuron losses to accumulate to then backward() via dendrite
    routing_loss = 0.  # validator routing loss for local model update

    # === Base parameter estimation ===
    # Shapley values - base level - coalition size 1
    # Collect successful neuron responses, calculate base Shapley values.
    # Measured in effective number of model parameters, according to OpenAI scaling laws.
    for index, _uid in enumerate(uids.tolist()):
        if return_ops[index][index_s] == bittensor.proto.ReturnCode.Success:
            _stats = {'uid': _uid,
                      'response_time' + ext: times[index][index_s],
                      'routing_score': routing_score[_uid]}

            try:
                base_params(_stats, query_responses[index][index_s])

                neuron_loss += _stats['loss' + ext]  # add sequence loss to be backward() to neuron

                # === Add routing loss ===
                # MSE loss between predicted routing score and ideal target routing score.
                # The Bayes risk approx. 1.69, i.e. the minimal loss achievable for next-token
                # prediction on the full distribution 𝑃, a.k.a the "entropy of natural text"
                # Hoffmann, Jordan, et al. "Training Compute-Optimal Large Language Models." arXiv:2203.15556 (2022).
                routing_score_target = torch.exp(-torch.clamp(_stats['loss' + ext].detach() - 1.69, 0))
                _routing_loss = (routing_score[_uid] - routing_score_target) ** 2  # MSE loss
                routing_loss += _routing_loss
                _stats.update({'routing_score_target' + ext: routing_score_target, 'routing_loss' + ext: _routing_loss})

                stats[_uid] = _stats
            except Exception as e:
                logger.warning(f'Synapse {index_s} error (shapley_base)\t| '
                               f'UID {_uid} <dim>[{times[index][index_s]:.2f}s]</dim>: {e}')
                stats[_uid] = _stats
                unsuccessful += [(_uid, return_ops[index][index_s], times[index][index_s])]
        else:
            stats[_uid] = {'uid': _uid,
                           'response_time' + ext: times[index][index_s],
                           'routing_score': routing_score[_uid]}
            unsuccessful += [(_uid, return_ops[index][index_s], times[index][index_s])]

    return neuron_loss + routing_loss, stats, unsuccessful


def logits_divergence(stats: Dict, uids: torch.Tensor, query_responses: List[List[torch.FloatTensor]],
                      return_ops: List[torch.LongTensor], times: List[torch.FloatTensor],
                      index_s: int = 0, ext: str = None):
    r"""
    Calculate each logits divergence per neuron per task from the average logits over all neurons per task,
    given responses from a synapse.
        Args:
            stats (:obj:`Dict`, `required`):
                Statistics per endpoint for this batch.
            uids (:obj:`torch.Tensor`, `required`): [num_neurons]
                Neuron UIDs.
            query_responses (:obj:`List[List[torch.FloatTensor]]`, `required`):
                List of outputs from synapses, each a list of size num_endpoints of tensors with relevant size.
                Non-responses are zeroes of relevant synapse shape.
                Shape num_synapses * ( num_endpoints * ( -1, -1, -1 ) )
            return_ops (:obj:`List[torch.LongTensor]` of shape :obj:`[num_endpoints]`, `required`):
                Return code per call per synapse.
            times (:obj:`List [torch.FloatTensor]` of shape :obj:`[num_endpoints]`, `required`):
                Times per call per synapse.
            index_s (:obj:`int`, `optional`):
                Index of synapse to extract responses.
            ext (:obj:`str`, `optional`):
                Extension to parameter string for stats key.
    """
    probs_k = 0
    probs_avg = None

    # === Probs averaging ===
    # Calculate the average token distribution for each batch task.
    for index, _uid in enumerate(uids.tolist()):
        if return_ops[index][index_s] == bittensor.proto.ReturnCode.Success:
            try:
                probs = topk_tokens_to_vocab_size(query_responses[index][index_s],
                                                  bittensor.__vocab_size__)  # [batch_size, vocab_size]
                if probs_avg is None:
                    probs_avg = probs
                else:
                    probs_avg += probs
                probs_k += 1

            except Exception as e:
                logger.warning(f'Synapse {index_s} error (logits_divergence)\t| '
                               f'UID {_uid} <dim>[{times[index][index_s]:.2f}s]</dim>: {e}')

    if probs_avg is not None:
        probs_avg /= probs_k
        probs_avg_sqrt = probs_avg.sqrt()
        batch_divergences = []

        # === Distribution divergence ===
        # Calculate the Hellinger distance (f-divergence) from the average probability distribution for each batch task.
        for index, _uid in enumerate(uids.tolist()):
            if return_ops[index][index_s] == bittensor.proto.ReturnCode.Success:
                try:
                    probs = topk_tokens_to_vocab_size(query_responses[index][index_s],
                                                      bittensor.__vocab_size__)  # [batch_size, vocab_size]
                    divergences = 0.5 * torch.pow(probs.sqrt() - probs_avg_sqrt, 2).sum(dim=1)  # [batch_size] in [0, 1]
                    divergences = divergences.sqrt()
                    stats[_uid]['logits_divergences' + ext] = divergences  # [batch_size]
                    stats[_uid]['logits_divergence' + ext] = divergences.mean()  # scalar
                    batch_divergences += [divergences]

                except Exception as e:
                    logger.warning(f'Synapse {index_s} error (logits_divergence)\t| '
                                   f'UID {_uid} <dim>[{times[index][index_s]:.2f}s]</dim>: {e}')

        batch_divergences = torch.stack(batch_divergences)  # [uids_len, batch_size]
        avg = batch_divergences.mean(dim=0)  # [batch_size]
        std = batch_divergences.std(dim=0)  # [batch_size]

        # logger.info(f"Logits divergences: "
        #             f"avg={', '.join([f'{i}:{v:.3g}' for i, v in enumerate(avg)])}")
        # logger.info(f"std={', '.join([f'{i}:{v:.3g}' for i, v in enumerate(std)])}")

        # === Calculate divergence excess ===
        # For each batch task, calculate excess deviation above a single stddev, in terms of stddev,
        # and apply power to increase score above two stddev, and decrease between one and two stddev.
        # This will effectively allow zero excess below one stddev, and minimal excess below two stddev,
        # but amplify any excess above two stddev (only 2.1% of population for normal dist).
        for _uid, _stats in stats.items():
            if 'logits_divergences' + ext in _stats:
                try:
                    excess = torch.clamp(_stats['logits_divergences' + ext] - (avg + std), 0)  # divergence > avg + std
                    excess /= std + 1e-9  # stddev multiples above 1 stddev
                    excess = torch.pow(excess, 3)  # reduce < 2std, increase > 2std
                    excess = torch.clamp(excess, 0, 10)  # maximum excess ratio of 10

                    _stats['logits_excess' + ext] = excess.mean()  # in [0, 10]
                    del _stats['logits_divergences' + ext]  # keep only scalar stats beyond this

                    # logger.info(f"UID{uid} divergences [{_stats['logits_divergences' + ext].mean():.4g}]: "
                    #             f"{', '.join([f'{i}:{dist:.3g}' for i, dist in enumerate(_stats['logits_divergences' + ext])])}")
                    # logger.info(f"UID{uid} excess [{excess.mean():.3g}]: "
                    #             f"{', '.join([f'{i}:{exc:.3g}' for i, exc in enumerate(excess)])}")

                except Exception as e:
                    logger.warning(f'Synapse {index_s} error (logits_divergence)\t| UID {_uid}: {e}')


def shapley_synergy(stats: Dict, synergy: Callable, ext: str, target: torch.Tensor = None, scaling_law_power: float = 0.5):
    r"""
    Calculates Shapley synergy for coalition size 2, measured performance above expected performance.
    Measured in effective number of model parameters, just like base Shapley values.
        Args:
            stats (:obj:`Dict`, `required`):
                Statistics per endpoint for this batch.
            synergy (:obj:`Callable`, `required`)
                Function to calculate measured loss.
            ext (:obj:`str`, `optional`):
                Extension to parameter string for stats key.
            target (:obj:`torch.Tensor`, `optional`):
                Target to measure loss against.
            scaling_law_power (:obj:`float`, `optional`):
                Power for modified scaling law, powered down to improve dynamic range, e.g. 3 → 6 nats for 0.5.

        Returns:
            syn_loss_diff (:obj:`Dict`, `required`):
                Dictionary table of pairwise synergies as loss reductions, with direct loss on diagonal.
    """
    # === Shapley synergy approximation ===
    # Shapley values - second level - coalition size 2
    # Synergy = measured performance above expected performance
    # Measured in effective number of model parameters, just like base Shapley values.
    syn_loss_diff = {}  # expected_loss - measured_loss (where > 0)
    responsives = [uid for uid, stat in stats.items() if 'loss' + ext in stat]
    for _first, first in stats.items():
        if 'loss' + ext not in first:
            continue
        first_diff = syn_loss_diff.setdefault(_first, {})
        first_diff[_first] = first['loss' + ext]  # diagonal keeps direct loss

        for _second, second in stats.items():
            if 'loss' + ext not in second or _second <= _first:
                continue
            second_diff = syn_loss_diff.setdefault(_second, {})

            with torch.no_grad():
                expected_loss = torch.min(first['loss' + ext], second['loss' + ext])  # expecting min loss

                measured_loss = synergy(first, second, target, ext)

                loss_diff_share = torch.clamp(expected_loss - measured_loss, 0) / 2  # record direct loss diff
                loss_diff_share /= len(responsives)  # average over responsives
                first['synergy_loss_diff' + ext] += loss_diff_share
                second['synergy_loss_diff' + ext] += loss_diff_share

                # pairwise loss reduction of expected to measured loss due to synergy between first and second
                first_diff[_second] = loss_diff_share
                second_diff[_first] = loss_diff_share

                measured_params = scaling_law_loss_to_params(measured_loss)
                expected_params = scaling_law_loss_to_params(expected_loss)

                # powered down number of params, e.g. dynamic range 3 → 6 nats for scaling_law_power=0.5
                pow_measured_params = torch.pow(measured_params, scaling_law_power)
                pow_expected_params = torch.pow(expected_params, scaling_law_power)

                synergy_share = torch.clamp(pow_measured_params - pow_expected_params, 0) / 2
                synergy_share /= len(responsives)  # average over responsives
                first['synergy' + ext] += synergy_share  # share synergy amongst coalition members
                second['synergy' + ext] += synergy_share

    return syn_loss_diff


def format_predictions(uids: torch.Tensor, query_responses: List[List[torch.FloatTensor]],
                       return_ops: List[torch.LongTensor], inputs: torch.FloatTensor,
                       validation_len: int, index_s: int = 0, number_of_predictions: int = 3) -> List:
    r""" Format batch task topk predictions for rich table print of query responses.
    """
    batch_predictions = []
    std_tokenizer = bittensor.tokenizer()

    # === Batch iteration ===
    for batch_item in range(inputs.shape[0]):
        # === Task formatting ===
        context = inputs[batch_item][:-validation_len]
        answer = inputs[batch_item][-validation_len:]

        context = repr(std_tokenizer.decode(context))[1:-1][-30:]  # strip '' and truncate
        answer = repr(std_tokenizer.decode(answer))[1:-1][:15]  # strip '' and truncate

        task = f"[reverse]{context}[/reverse][bold]{answer}[/bold]"

        # === Prediction formatting ===
        predictions = {}
        for index, uid in enumerate(uids.tolist()):
            if return_ops[index][index_s] == bittensor.proto.ReturnCode.Success:
                topk_tensor = query_responses[index][index_s]  # [batch_size, (topk + 1), max_len] (prob_k) + floor_prob
                topk_tokens = topk_tensor[batch_item, :-1, 1:].int()  # [batch_size, topk, max_len - 1] Phrase tokens with ignore_index token for padding.
                topk_probs = topk_tensor[batch_item, :-1, 0]  # [batch_size, topk] Probabilities for each phrase in topk

                # === Topk iteration ===
                topk_predictions = ''
                for i in range(number_of_predictions):
                    phrase = topk_tokens[i]
                    phrase = phrase[phrase >= 0]  # strip negative ignore_index = -100
                    phrase_str = repr(std_tokenizer.decode(phrase))[:15]  # decode, escape and truncate
                    prob = f'{topk_probs[i]:.3f}'.lstrip('0').replace('1.000', '1.00')
                    topk_predictions += f"[green]{prob}[/green]: {phrase_str} "

                predictions[uid] = topk_predictions[:-1]  # strip trailing space

        batch_predictions += [(task, predictions)]

    return batch_predictions


def unsuccess(_name, _unsuccessful):
    r""" Prints the return codes and response times of unsuccessful responses
    """
    # === Unsuccessful responses ===
    unsuccess_txt = f'{_name} \t| Unsuccessful <cyan>UID</cyan>[<red>return_op</red> <yellow>time</yellow>]: '
    for _uid, _return_op, _time in _unsuccessful:
        unsuccess_txt += f'{_uid}[<red>{_return_op}</red> <yellow>{_time:.2f}</yellow>] '
    logger.info(unsuccess_txt)<|MERGE_RESOLUTION|>--- conflicted
+++ resolved
@@ -141,13 +141,8 @@
         self.axon = bittensor.axon ( netuid=self.config.netuid, config = self.config, wallet = self.wallet ) if axon == None else axon
         self.device = torch.device ( device = self.config.neuron.device )    
         self.nucleus = nucleus ( config = self.config, device = self.device, subtensor = self.subtensor, vlogger = self.vlogger ).to( self.device )
-<<<<<<< HEAD
-        self.dataset = (bittensor.dataset(config=self.config, batch_size=self.subtensor.validator_batch_size,
-                                          block_size=self.subtensor.validator_sequence_length + self.config.neuron.validation_len + self.subtensor.prune_len)
-=======
         self.dataset = (bittensor.dataset(config=self.config, batch_size=self.subtensor.validator_batch_size(self.config.netuid),
-                                          block_size=self.subtensor.validator_sequence_length(self.config.netuid) + self.config.neuron.validation_len + self.config.neuron.prune_len)
->>>>>>> f15de5b7
+                                          block_size=self.subtensor.validator_sequence_length(self.config.netuid) + self.config.neuron.validation_len +  self.subtensor.validator_prune_len(netuid=self.config.netuid))
                         if dataset is None else dataset)
         self.optimizer = torch.optim.SGD(
             self.nucleus.parameters(), lr=self.config.neuron.learning_rate, momentum=self.config.neuron.momentum
@@ -374,25 +369,15 @@
         batch_size = self.subtensor.validator_batch_size(netuid=self.config.netuid)
         sequence_length = self.subtensor.validator_sequence_length(netuid=self.config.netuid)
         validation_len = self.config.neuron.validation_len  # Number of tokens to holdout for phrase validation beyond sequence context
-<<<<<<< HEAD
         # Number of tokens to prune for phrase validation beyond sequence context
-        prune_len = self.config.neuron.prune_len = self.subtensor.prune_len
-        min_allowed_weights = self.subtensor.min_allowed_weights
-        max_weight_limit = self.subtensor.max_weight_limit
-        blocks_per_epoch = self.subtensor.validator_epoch_length if self.config.neuron.blocks_per_epoch == -1 else self.config.neuron.blocks_per_epoch
-        epochs_until_reset = self.subtensor.validator_epochs_per_reset if self.config.neuron.epochs_until_reset == -1 else self.config.neuron.epochs_until_reset
-        self.config.nucleus.scaling_law_power = self.subtensor.scaling_law_power
-        self.config.nucleus.synergy_scaling_law_power = self.subtensor.synergy_scaling_law_power
-        self.config.nucleus.logits_divergence = self.subtensor.logits_divergence
-=======
-        prune_len = self.config.neuron.prune_len  # Number of tokens to holdout for phrase validation beyond sequence context
+        prune_len = self.config.neuron.prune_len = self.subtensor.validator_prune_len(netuid=self.config.netuid)
+        self.config.nucleus.logits_divergence = self.subtensor.validator_logits_divergence(netuid=self.config.netuid)
         min_allowed_weights = self.subtensor.min_allowed_weights(netuid=self.config.netuid)
         max_weight_limit = self.subtensor.max_weight_limit(netuid=self.config.netuid)
         blocks_per_epoch = self.subtensor.validator_epoch_length(netuid=self.config.netuid) if self.config.neuron.blocks_per_epoch == -1 else self.config.neuron.blocks_per_epoch
         epochs_until_reset = self.subtensor.validator_epochs_per_reset(netuid=self.config.netuid) if self.config.neuron.epochs_until_reset == -1 else self.config.neuron.epochs_until_reset
         self.config.nucleus.scaling_law_power = self.subtensor.scaling_law_power(netuid=self.config.netuid)
         self.config.nucleus.synergy_scaling_law_power = self.subtensor.synergy_scaling_law_power(netuid=self.config.netuid)
->>>>>>> f15de5b7
 
         # === Update dataset size ===
         if (batch_size != self.dataset.batch_size) or (sequence_length + validation_len + prune_len != self.dataset.block_size):
@@ -761,14 +746,9 @@
         super(nucleus, self).__init__()
         self.config = config
         self.vlogger = vlogger
-<<<<<<< HEAD
-        self.config.nucleus.scaling_law_power = subtensor.scaling_law_power if self.config.nucleus.scaling_law_power == -1 else self.config.nucleus.scaling_law_power
-        self.config.nucleus.synergy_scaling_law_power = subtensor.synergy_scaling_law_power if self.config.nucleus.synergy_scaling_law_power == -1 else self.config.nucleus.synergy_scaling_law_power
-        self.config.nucleus.logits_divergence = subtensor.logits_divergence if self.config.nucleus.logits_divergence == -1 else self.config.nucleus.logits_divergence
-=======
+        self.config.nucleus.logits_divergence = subtensor.validator_logits_divergence(netuid=self.config.netuid) if self.config.nucleus.logits_divergence == -1 else self.config.nucleus.logits_divergence
         self.config.nucleus.scaling_law_power = subtensor.scaling_law_power(netuid=self.config.netuid) if self.config.nucleus.scaling_law_power == -1 else self.config.nucleus.scaling_law_power
         self.config.nucleus.synergy_scaling_law_power = subtensor.synergy_scaling_law_power(netuid=self.config.netuid) if self.config.nucleus.synergy_scaling_law_power == -1 else self.config.nucleus.synergy_scaling_law_power
->>>>>>> f15de5b7
 
         self.device = device
         self.max_n = subtensor.max_n(netuid=self.config.netuid)
