--- conflicted
+++ resolved
@@ -146,11 +146,7 @@
             ss58_format = bittensor.__ss58_format__,
             type_registry_preset='substrate-node-template',
             type_registry = __type_registery__,
-<<<<<<< HEAD
-            url = config.subtensor.chain_endpoint,
-=======
             url = endpoint_url,
->>>>>>> c5cb08ac
             use_remote_preset=True
         )
 
