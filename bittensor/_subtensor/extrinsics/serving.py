# The MIT License (MIT)
# Copyright © 2021 Yuma Rao
# Copyright © 2023 Opentensor Foundation

# Permission is hereby granted, free of charge, to any person obtaining a copy of this software and associated 
# documentation files (the “Software”), to deal in the Software without restriction, including without limitation 
# the rights to use, copy, modify, merge, publish, distribute, sublicense, and/or sell copies of the Software, 
# and to permit persons to whom the Software is furnished to do so, subject to the following conditions:

# The above copyright notice and this permission notice shall be included in all copies or substantial portions of 
# the Software.

# THE SOFTWARE IS PROVIDED “AS IS”, WITHOUT WARRANTY OF ANY KIND, EXPRESS OR IMPLIED, INCLUDING BUT NOT LIMITED TO
# THE WARRANTIES OF MERCHANTABILITY, FITNESS FOR A PARTICULAR PURPOSE AND NONINFRINGEMENT. IN NO EVENT SHALL 
# THE AUTHORS OR COPYRIGHT HOLDERS BE LIABLE FOR ANY CLAIM, DAMAGES OR OTHER LIABILITY, WHETHER IN AN ACTION 
# OF CONTRACT, TORT OR OTHERWISE, ARISING FROM, OUT OF OR IN CONNECTION WITH THE SOFTWARE OR THE USE OR OTHER 
# DEALINGS IN THE SOFTWARE.
import bittensor

import json
from rich.prompt import Confirm
import bittensor.utils.networking as net
from ..errors import *

def serve_extrinsic (
    subtensor: 'bittensor.Subtensor',
    wallet: 'bittensor.wallet',
    ip: str, 
    port: int, 
    protocol: int, 
    netuid: int,
    placeholder1: int = 0,
    placeholder2: int = 0,
    wait_for_inclusion: bool = False,
    wait_for_finalization = True,
    prompt: bool = False,
) -> bool:
    r""" Subscribes an bittensor endpoint to the substensor chain.
    Args:
        wallet (bittensor.wallet):
            bittensor wallet object.
        ip (str):
            endpoint host port i.e. 192.122.31.4
        port (int):
            endpoint port number i.e. 9221
        protocol (int):
            int representation of the protocol 
        netuid (int):
            network uid to serve on.
        placeholder1 (int):
            placeholder for future use.
        placeholder2 (int):
            placeholder for future use.
        wait_for_inclusion (bool):
            if set, waits for the extrinsic to enter a block before returning true, 
            or returns false if the extrinsic fails to enter the block within the timeout.   
        wait_for_finalization (bool):
            if set, waits for the extrinsic to be finalized on the chain before returning true,
            or returns false if the extrinsic fails to be finalized within the timeout.
        prompt (bool):
            If true, the call waits for confirmation from the user before proceeding.
    Returns:
        success (bool):
            flag is true if extrinsic was finalized or uncluded in the block. 
            If we did not wait for finalization / inclusion, the response is true.
    """
    # Decrypt hotkey
    wallet.hotkey

    params = {
        'version': bittensor.__version_as_int__,
        'ip': net.ip_to_int(ip),
        'port': port,
        'ip_type': net.ip_version(ip),
        'netuid': netuid,
        'coldkey': wallet.coldkeypub.ss58_address,
        'protocol': protocol,
        'placeholder1': placeholder1,
        'placeholder2': placeholder2,
    }

    with bittensor.__console__.status(":satellite: Checking Axon..."):
        neuron = subtensor.get_neuron_for_pubkey_and_subnet( wallet.hotkey.ss58_address, netuid = netuid )
        neuron_up_to_date = not neuron.is_null and params == {
            'version': neuron.axon_info.version,
            'ip': net.ip_to_int(neuron.axon_info.ip),
            'port': neuron.axon_info.port,
            'ip_type': neuron.axon_info.ip_type,
            'netuid': neuron.netuid,
            'coldkey': neuron.coldkey,
            'protocol': neuron.axon_info.protocol,
            'placeholder1': neuron.axon_info.placeholder1,
            'placeholder2': neuron.axon_info.placeholder2,
        }

    output = params.copy()
    output['coldkey'] = wallet.coldkeypub.ss58_address
    output['hotkey'] = wallet.hotkey.ss58_address

    if neuron_up_to_date:
        bittensor.__console__.print(f":white_heavy_check_mark: [green]Already Served[/green]\n"
                                    f"[green not bold]- coldkey: [/green not bold][white not bold]{output['coldkey']}[/white not bold] \n"
                                    f"[green not bold]- hotkey: [/green not bold][white not bold]{output['hotkey']}[/white not bold] \n"
                                    f"[green not bold]- Status: [/green not bold] |"
<<<<<<< HEAD
                                    f"[green not bold] ip: [/green not bold][white not bold]{net.ip_to_int(output['ip'])}[/white not bold] |"
                                    f"[green not bold] ip_type: [/green not bold][white not bold]{output['ip_type']}[/white not bold] |"
                                    f"[green not bold] netuid: [/green not bold][white not bold]{output['netuid']}[/white not bold] |"
                                    f"[green not bold] port: [/green not bold][white not bold]{output['port']}[/white not bold] | "
=======
                                    f"[green not bold] ip: [/green not bold][white not bold]{net.int_to_ip(output['ip'])}[/white not bold] |"
                                    f"[green not bold] ip_type: [/green not bold][white not bold]{output['ip_type']}[/white not bold] |"
                                    f"[green not bold] port: [/green not bold][white not bold]{output['port']}[/white not bold] | "
                                    f"[green not bold] netuid: [/green not bold][white not bold]{output['netuid']}[/white not bold] |"
>>>>>>> b8b77b3f
                                    f"[green not bold] protocol: [/green not bold][white not bold]{output['protocol']}[/white not bold] |"
                                    f"[green not bold] version: [/green not bold][white not bold]{output['version']}[/white not bold] |"
        )


        return True

    if prompt:
        output = params.copy()
        output['coldkey'] = wallet.coldkeypub.ss58_address
        output['hotkey'] = wallet.hotkey.ss58_address
        if not Confirm.ask("Do you want to serve axon:\n  [bold white]{}[/bold white]".format(
            json.dumps(output, indent=4, sort_keys=True)
        )):
            return False

    with bittensor.__console__.status(":satellite: Serving axon on: [white]{}:{}[/white] ...".format(subtensor.network, netuid)):
        with subtensor.substrate as substrate:
            call = substrate.compose_call(
                call_module='Paratensor',
                call_function='serve_axon',
                call_params=params
            )
            extrinsic = substrate.create_signed_extrinsic( call = call, keypair = wallet.hotkey)
            response = substrate.submit_extrinsic( extrinsic, wait_for_inclusion = wait_for_inclusion, wait_for_finalization = wait_for_finalization )
            if wait_for_inclusion or wait_for_finalization:
                response.process_events()
                if response.is_success:
                    bittensor.__console__.print(':white_heavy_check_mark: [green]Served[/green]\n  [bold white]{}[/bold white]'.format(
                        json.dumps(params, indent=4, sort_keys=True)
                    ))
                    return True
                else:
                    bittensor.__console__.print(':cross_mark: [green]Failed to Serve axon[/green] error: {}'.format(response.error_message))
                    return False
            else:
                return True

def serve_axon_extrinsic (
    subtensor: 'bittensor.Subtensor',
    axon: 'bittensor.Axon',
    use_upnpc: bool = False,
    wait_for_inclusion: bool = False,
    wait_for_finalization: bool = True,
    prompt: bool = False,
) -> bool:
    r""" Serves the axon to the network.
    Args:
        axon (bittensor.Axon):
            Axon to serve.
        use_upnpc (:type:bool, `optional`): 
            If true, the axon attempts port forward through your router before 
            subscribing.                
        wait_for_inclusion (bool):
            If set, waits for the extrinsic to enter a block before returning true, 
            or returns false if the extrinsic fails to enter the block within the timeout.   
        wait_for_finalization (bool):
            If set, waits for the extrinsic to be finalized on the chain before returning true,
            or returns false if the extrinsic fails to be finalized within the timeout.
        prompt (bool):
            If true, the call waits for confirmation from the user before proceeding.
    Returns:
        success (bool):
            flag is true if extrinsic was finalized or uncluded in the block. 
            If we did not wait for finalization / inclusion, the response is true.
    """
    axon.wallet.hotkey
    axon.wallet.coldkeypub

    # ---- Setup UPNPC ----
    if use_upnpc:
        if prompt:
            if not Confirm.ask("Attempt port forwarding with upnpc?"):
                return False
        try:
            external_port = net.upnpc_create_port_map( port = axon.port )
            bittensor.__console__.print(":white_heavy_check_mark: [green]Forwarded port: {}[/green]".format( axon.port ))
            bittensor.logging.success(prefix = 'Forwarded port', sufix = '<blue>{}</blue>'.format( axon.port ))
        except net.UPNPCException as upnpc_exception:
            raise RuntimeError('Failed to hole-punch with upnpc with exception {}'.format( upnpc_exception )) from upnpc_exception
    else:
        external_port = axon.external_port

    # ---- Get external ip ----
    if axon.external_ip == None:
        try:
            external_ip = net.get_external_ip()
            bittensor.__console__.print(":white_heavy_check_mark: [green]Found external ip: {}[/green]".format( external_ip ))
            bittensor.logging.success(prefix = 'External IP', sufix = '<blue>{}</blue>'.format( external_ip ))
        except Exception as E:
            raise RuntimeError('Unable to attain your external ip. Check your internet connection. error: {}'.format(E)) from E
    else:
        external_ip = axon.external_ip
    
    # ---- Subscribe to chain ----
    serve_success = subtensor.serve(
            wallet = axon.wallet,
            ip = external_ip,
            port = external_port,
            netuid = axon.netuid,
            protocol = axon.protocol,
            wait_for_inclusion = wait_for_inclusion,
            wait_for_finalization = wait_for_finalization,
            prompt = prompt
    )
    return serve_success<|MERGE_RESOLUTION|>--- conflicted
+++ resolved
@@ -102,17 +102,10 @@
                                     f"[green not bold]- coldkey: [/green not bold][white not bold]{output['coldkey']}[/white not bold] \n"
                                     f"[green not bold]- hotkey: [/green not bold][white not bold]{output['hotkey']}[/white not bold] \n"
                                     f"[green not bold]- Status: [/green not bold] |"
-<<<<<<< HEAD
-                                    f"[green not bold] ip: [/green not bold][white not bold]{net.ip_to_int(output['ip'])}[/white not bold] |"
-                                    f"[green not bold] ip_type: [/green not bold][white not bold]{output['ip_type']}[/white not bold] |"
-                                    f"[green not bold] netuid: [/green not bold][white not bold]{output['netuid']}[/white not bold] |"
-                                    f"[green not bold] port: [/green not bold][white not bold]{output['port']}[/white not bold] | "
-=======
                                     f"[green not bold] ip: [/green not bold][white not bold]{net.int_to_ip(output['ip'])}[/white not bold] |"
                                     f"[green not bold] ip_type: [/green not bold][white not bold]{output['ip_type']}[/white not bold] |"
                                     f"[green not bold] port: [/green not bold][white not bold]{output['port']}[/white not bold] | "
                                     f"[green not bold] netuid: [/green not bold][white not bold]{output['netuid']}[/white not bold] |"
->>>>>>> b8b77b3f
                                     f"[green not bold] protocol: [/green not bold][white not bold]{output['protocol']}[/white not bold] |"
                                     f"[green not bold] version: [/green not bold][white not bold]{output['version']}[/white not bold] |"
         )
