--- conflicted
+++ resolved
@@ -292,14 +292,11 @@
         return subtensor.transfer( wallet = self, amount = amount, dest = dest, wait_for_inclusion = wait_for_inclusion, wait_for_finalization = wait_for_finalization )
 
     def create_if_non_existent( self, coldkey_use_password:bool = True, hotkey_use_password:bool = True) -> 'Wallet':
-<<<<<<< HEAD
         """ Checks for existing coldkeypub and hotkeys and creates them if non-existent.
         """
         return self.create(coldkey_use_password, hotkey_use_password)
 
     def create (self, coldkey_use_password:bool = True, hotkey_use_password:bool = True ) -> 'Wallet':
-=======
->>>>>>> 082bd941
         """ Checks for existing coldkeypub and hotkeys and creates them if non-existent.
 
         """
