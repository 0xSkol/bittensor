""" Implementation of class dendrite, which quries endpoints with tensors.
"""
# The MIT License (MIT)
# Copyright © 2021 Yuma Rao

# Permission is hereby granted, free of charge, to any person obtaining a copy of this software and associated 
# documentation files (the “Software”), to deal in the Software without restriction, including without limitation 
# the rights to use, copy, modify, merge, publish, distribute, sublicense, and/or sell copies of the Software, 
# and to permit persons to whom the Software is furnished to do so, subject to the following conditions:

# The above copyright notice and this permission notice shall be included in all copies or substantial portions of 
# the Software.

# THE SOFTWARE IS PROVIDED “AS IS”, WITHOUT WARRANTY OF ANY KIND, EXPRESS OR IMPLIED, INCLUDING BUT NOT LIMITED TO
# THE WARRANTIES OF MERCHANTABILITY, FITNESS FOR A PARTICULAR PURPOSE AND NONINFRINGEMENT. IN NO EVENT SHALL 
# THE AUTHORS OR COPYRIGHT HOLDERS BE LIABLE FOR ANY CLAIM, DAMAGES OR OTHER LIABILITY, WHETHER IN AN ACTION 
# OF CONTRACT, TORT OR OTHERWISE, ARISING FROM, OUT OF OR IN CONNECTION WITH THE SOFTWARE OR THE USE OR OTHER 
# DEALINGS IN THE SOFTWARE.

from types import SimpleNamespace
from typing import Tuple, List, Union, Optional

import sys
import torch
import pandas
import random
import time
import uuid

from torch.autograd.function import once_differentiable
from loguru import logger
from transformers.utils.logging import enable_explicit_format
from yaml import serialize

import bittensor
from bittensor._endpoint.endpoint_impl import Endpoint
from bittensor._serializer import serializer, serializer_impl
from bittensor._synapse import TextCausalLM, synapse
import bittensor.utils.stats as stat_utils
import bittensor.utils.codes as codes

import wandb


logger = logger.opt(colors=True)

# dummy tensor that triggers autograd 
DUMMY = torch.empty(0, requires_grad=True)

# Global prometheus 
from prometheus_client import Summary, Counter, Histogram, CollectorRegistry
PROM_prometheus_counters = Counter('dendrite_counters', 'dendrite_counters', ['wallet', 'identifier', 'name'])
PROM_prometheus_latency = Histogram('dendrite_latency', 'dendrite_latency', ['wallet', 'identifier'], buckets=list(range(0,bittensor.__blocktime__,1))) 
PROM_prometheus_latency_per_uid = Summary('dendrite_latency_per_uid', 'dendrite_latency_per_uid', ['wallet', 'identifier', 'uid'])
PROM_prometheus_successes_per_uid = Counter('dendrite_successes_per_uid', 'dendrite_successes_per_uid', ['wallet', 'identifier', 'uid'])
PROM_prometheus_failures_per_uid = Counter('dendrite_failures_per_uid', 'dendrite_failures_per_uid', ['wallet', 'identifier', 'uid'])

class Dendrite(torch.autograd.Function):
    r""" This is the implementation class for a bittensor.dendrite(). The dendrite class operates as a normal torch autograd friendly operation
    which accepts a list of bittensor.endpoints and a list of torch tensors. The passed endpoints are queried with the passed inputs and either return
    results or zeros. The operation is fully differentiable with a torch computation graph such that calls to loss.backward() produce Backward calls on
    the passed endpoints.

    Args:
        config (:obj:`bittensor.Config`, `optional`, defaults to bittensor.dendrite.config()):
            config namespace object created by calling bittensor.dendrite.config()
        wallet (:obj:`bittensor.Wallet`, `optional`, defaults to bittensor.wallet( name = 'default', wallet ='default')):
            A bittensor wallet object containing a pair of cryptographic keys, the hot and coldkey, used for signing messages
            on the wire.
        receptor_pool (:obj:`bittensor.ReceptorPool`, `optional`, defaults to bittensor.receptor_pool()):
            A bittensor receptor pool object which maintains a set of connections to other peers in the network and operates as
            a normal torch.nn.Module. By default this object is created with the dendrite config.
    """

    def __init__(
            self,
            config: 'bittensor.Config',
            wallet: 'bittensor.Wallet',
            receptor_pool: 'bittensor.ReceptorPool',
            manager: 'BaseManager' = None,
    ):
        r""" Initializes a new Dendrite entry point.
            Args:
                receptor_pool (:obj:`bittensor.ReceptorPool`, `required`):
                    bittensor receptor pool
        """
        self.config = config
        self.wallet = wallet
        self.receptor_pool = receptor_pool
        self.manager = manager
        # ---- Dendrite stats
        # num of time we have sent request to a peer, received successful respond, and the respond time
        self.stats = self._init_stats()
<<<<<<< HEAD

        # == Prometheus
        if self.config.dendrite.prometheus.level != bittensor.prometheus.level.OFF.name:
            # We are running over various suffix values in the event that there are multiple dendrites in the same process.
            # The first dendrite is created with a null suffix. Values are ordered like so: dendrite_counters, dendrite_counters_1, dendrite_counters_2 etc...
            # This avoids overlap such that further dendrites created on the same process are numbered with suffixes in order.
            suffix = ""
            suffix_increment = 0
            while True:
                try:
                    self.prometheus_counters = Counter('dendrite_counters{}'.format(suffix), 'dendrite_counters', ['name'])
                    self.prometheus_latency = Histogram('dendrite_latency{}'.format(suffix), 'dendrite_latency', buckets=list(range(0,bittensor.__blocktime__,1))) 
                    self.prometheus_latency_per_uid = Summary('dendrite_latency_per_uid{}'.format(suffix), 'dendrite_latency_per_uid', ['uid'])
                    self.prometheus_successes_per_uid = Counter('dendrite_successes_per_uid{}'.format(suffix), 'dendrite_successes_per_uid', ['uid'])
                    self.prometheus_failures_per_uid = Counter('dendrite_failures_per_uid{}'.format(suffix), 'dendrite_failures_per_uid', ['uid'])
                except ValueError: 
                    suffix_increment += 1
                    suffix = "_{}".format(suffix_increment)
                    continue
                break
=======
        self._prometheus_uuid = uuid.uuid1()
>>>>>>> c11ff112

    def __str__(self):
        return "Dendrite({}, {})".format(self.wallet.hotkey.ss58_address, self.receptor_pool)

    def __repr__(self):
        return self.__str__()

    def __del__(self):
        if self.manager:
            self.manager.deduct_connection_count()

        if bittensor != None:
            bittensor.logging.success('Dendrite Deleted', sufix = '')


    @staticmethod
    def forward(
            ctx,
            dendrite: 'bittensor.Dendrite',
            dummy: torch.Tensor,
            endpoints: List['bittensor.Endpoint'],
            synapses: List[ 'bittensor.Synapse' ],
            timeout: int,
            requires_grad: bool,
            *inputs: torch.Tensor
    ) -> Tuple[torch.Tensor, ...]:
        """ Internal autograd-friendly Forward RPC call to a list of neuron endpoints.

            Args:
                ctx: (:obj:`torch.autograd.ctx`, `required`):
                    Autograd context, saves state information between forward and backward calls. i.e. inputs for gradient computation.

                dendrite: (:obj:`bittensor.Dendrite`, `required`):
                    Pointer to a bittensor dendrite object on which we are creating the forward requests.

                dummy: (:obj:`torch.Tensor`, `required`):
                    Dummy torch tensor used to ensure that torch.backward computation is called on this function 
                    regardless of the input types.

                endpoints (:obj:`List[bittensor.Endpoint']` of shape :obj:`(n_endpoints)`, `required`):
                    List of endpoints which match length of inputs. Inputs are sent forward to these endpoints.

                synapses (:obj:`List[ 'bittensor.Synapse' ]` of shape :obj:`(num_synapses)`, `required`):
                    Bittensor synapse objects with arguments. Each corresponds to a synapse function on the axon.
                    Responses are packed in this ordering. 

                timeout (int):
                    request timeout.

                requires_grad (int, default = dendrite.requires_grad, `optional`):
                    If true, the backward pass triggers passing gradients on the wire.

                inputs (:obj:`List[torch.Tensor]` of shape :obj:`(n_endpoints)`, `required`):
                    List of torch tensors to be sent to the associated endpoints.

            Returns:
                codes (:obj:`torch.LongTensor` of shape :obj:`(n_endpoints)` `required`):
                    Return code associated with forward call.

                times (:obj:`torch.FloatTensor` of shape :obj:`[ num_endpoints ]`, `required`):
                    times per call.
                
                outputs (:obj:`List[torch.FloatTensor` of shape :obj:`num_synapses * n_endpoints * (-1, -1, -1) `, `required`):
                    List of outputs from each synapses and each endpoint unfolded into a single list. Non-responses are zeroes of expected shape.
        """
        ctx.receptor_pool = dendrite.receptor_pool
        ctx.endpoints, ctx.synapses, ctx.inputs, ctx.timeout, ctx.does_requires_grad = endpoints, synapses, inputs, timeout, requires_grad
        inputs:List[torch.Tensor] = [x.cpu().clone().detach() for x in inputs]

        # Ouputs are list of lists where the outer list corresponds to the endpoints and the 
        # inner list corresponds to the synapses.
        forward_outputs, forward_codes, forward_times = ctx.receptor_pool.forward (
            endpoints = endpoints,
            synapses = synapses,
            inputs = inputs,
            timeout = timeout,
        )
        ctx.forward_codes = forward_codes

        # We need to flatten the outputs across the synapse dimension.
        def flatten(t):
            return [item for sublist in t for item in sublist]
        # flattened items now have length num_endpoints * num_synapses
        # where endpoint i's jth outputs is at position (num_synapses * i ) + j
        flattened_forward_codes: List[ bittensor.proto.ReturnCode ] = flatten( forward_codes )
        flattened_forward_times: List[float] = flatten( forward_times )
        flattened_forward_outputs: List[torch.Tensor] = flatten( forward_outputs )

        # We will pack all the codes and times into a single tensor 
        flattened_torch_codes: torch.LongTensor = torch.tensor(flattened_forward_codes, dtype=torch.int64)
        flattened_torch_times: torch.FloatTensor  = torch.tensor(flattened_forward_times, dtype=torch.float32)

        # Return all outputs as a tuple of torch tensors of length 2 + (num_endpoints * num_synapses) 
        return (flattened_torch_codes, flattened_torch_times, *flattened_forward_outputs)

    @staticmethod
    @once_differentiable
    def backward(
            ctx,
            unused_code_grads: torch.FloatTensor,
            unused_time_grads: torch.FloatTensor,
            *output_grads: torch.FloatTensor
    ) -> Tuple[Optional[torch.Tensor], ...]:
        """ Internal autograd-friendly Backward RPC call to a list of neuron endpoints.

            Args:
                ctx: (:obj:`torch.autograd.ctx`, `required`):
                    Autograd context, saves state information between forward and backward calls. i.e. inputs for gradient computation.

                unused_code_grads: (:obj:`List[torch.Tensor]` of shape :obj:`(shape)`, `required`):
                    Gradients of this function's codes. (Unused)

                unused_time_grads: (:obj:`List[torch.Tensor]` of shape :obj:`(shape)`, `required`):
                    Gradients of this function's query times. (Unused)

                grads (:obj:`List[torch.Tensor]` of shape :obj:`(shape)`, `required`):
                    Gradients of this function's outputs computed during the loss.backward() call.
                    This is a list item of size num_endpoints * num_synapses.
            
            Returns:
                DUMMY, None, None, None,
                outputs (:obj:`List[torch.FloatTensor], `optional`):
                    Gradient results for each input.

        """
        # output_grads is a list of gradients per synapse. They need to be packed (unflattened)
        # into a list of lists.
        packed_grads: List[ List [ torch.FloatTensor ] ] = [ output_grads[ s : s + len(ctx.synapses) ] for s in range (0, len(output_grads), len( ctx.synapses )) ]
        if ctx.does_requires_grad:
            input_grads, _, _ = ctx.receptor_pool.backward(
                endpoints = ctx.endpoints,
                inputs = ctx.inputs,
                synapses = ctx.synapses,
                grads = packed_grads,
                timeout = ctx.timeout,
            )
            # Input grads is a list of lists
            # We need to flatten the outputs across the synapse dimension.
            def flatten(t):
                return [item for sublist in t for item in sublist]
            flattened_input_grads: List[torch.FloatTensor]  = flatten( input_grads )
            return (None, None, None, None, None, None, *flattened_input_grads)
        else:
            # Create nill responses for each input and each synapse.
            input_grads = [ syn.nill_backward_response_tensor ( inp ) for inp in ctx.inputs for syn in ctx.synapses ]
            return (None, None, None, None, None, None, *input_grads)

    def _forward(
            self,
            endpoints: List [ 'bittensor.Endpoint' ],
            synapses: List[ 'bittensor.Synapse' ],
            inputs: List [ torch.Tensor ],
            timeout: Optional [ int ]  = None,
            requires_grad: Optional [ bool ] = None,
    ) -> Tuple [ List[ torch.Tensor ], List[ torch.LongTensor ], List [ torch.FloatTensor ]]:
        r""" Internal Forward tensor inputs to a list of neuron endpoints.

            Args:
                endpoints (:obj:`List[bittensor.Endpoint]` of shape :obj:`(num_endpoints)`, `required`):
                    List of remote endpoints which match length of inputs. Tensors from inputs are sent forward to these endpoints.

                synapses (:obj:`List[ 'bittensor.Synapse' ]` of shape :obj:`(num_synapses)`, `required`):
                    Bittensor synapse objects with arguments. Each corresponds to a synapse function on the axon.
                    Responses are packed in this ordering. 

                inputs (:obj:`List[torch.Tensor]` of shape :obj:`(num_endpoints * [shape])`, `required`):
                    List of tensors to send to corresponding endpoints. Tensors are of arbitrary type and shape depending on the
                    synapse.

                timeout (int, default = dendrite.timeout, `optional`):
                    request timeout.

                requires_grad (int, default = dendrite.requires_grad, `optional`):
                    If true, the backward pass triggers passing gradients on the wire.

            Returns:
                outputs (:obj:`List[torch.FloatTensor]` of shape :obj:`(batch_size, sequence_len, bittensor.__network_dim__)`, `required`):
                    Output encodings of inputs produced by the remote endpoints. Non-responses are zeroes of common shape.

                codes (:obj:`List[torch.LongTensor]` of shape :obj:`[num_endpoints]`, `required`):
                    Return codes per endpoint per synapse.

                times (:obj:`torch.FloatTensor` of shape :obj:`[ num_endpoints ]`, `required`):
                    Call times per endpoint per synapse.

        """
        timeout:int = timeout if timeout is not None else self.config.dendrite.timeout
        requires_grad:bool = requires_grad if requires_grad is not None else self.config.dendrite.requires_grad

        # The forwarnd response is a tuple with shape (flattened_torch_codes, flattened_torch_times, *flattened_forward_outputs)
        # packed with torch tensors of length 2 + (num_endpoints * num_synapses). The first two tensors are codes and times
        # the last (num_endpoints * num_synapses) tensors are per endpoint per synapse output tensors.
        forward_response: List[torch.Tensor] = Dendrite.apply (
            self,
            DUMMY,
            endpoints,
            synapses,
            timeout,
            requires_grad,
            *inputs
        )

        # Split codes into num_synapse lists of codes
        # split_codes is a list of tensors codes each with length num_synapses
        codes: torch.LongTensor = forward_response[0]
        packed_codes: List[torch.LongTensor] = torch.split( codes, len( synapses ) )

        # Split times into num_synapse lists of codes
        # split_times is a list of tensors times each with length num_synapses
        times: torch.FloatTensor  = forward_response[1]
        packed_times: List[torch.FloatTensor] = torch.split( times, len( synapses ) )

        # Output responses is a list with length num_endpoints num_synapses
        # we need to pack the responses into a list of lists corresponding to
        # each endpoint.
        outputs: List[torch.Tensor] = forward_response[2:]
        packed_outputs: List[ List[torch.Tensor] ] = [  outputs[ s : s + len(synapses) ] for s in range (0, len(outputs), len( synapses )) ]

        # === Prometheus counters.
        if self.config.dendrite.prometheus.level != bittensor.prometheus.level.OFF.name:
            PROM_prometheus_counters.labels( wallet = self.wallet.hotkey.ss58_address, identifier = self._prometheus_uuid, name = 'total_requests' ).inc()
            PROM_prometheus_counters.labels( wallet = self.wallet.hotkey.ss58_address, identifier = self._prometheus_uuid, name = 'total_endpoint_requests' ).inc( len(endpoints) )
            PROM_prometheus_counters.labels( wallet = self.wallet.hotkey.ss58_address, identifier = self._prometheus_uuid, name = 'total_request_bytes' ).inc( sum(p.element_size() * p.nelement() for p in inputs) )
            PROM_prometheus_counters.labels( wallet = self.wallet.hotkey.ss58_address, identifier = self._prometheus_uuid, name = 'total_request_params' ).inc( sum(p.numel() for p in inputs) )

            # Capture synapses.
            for synapse in enumerate( synapses ):
                PROM_prometheus_counters.labels( wallet = self.wallet.hotkey.ss58_address, identifier = self._prometheus_uuid, name = str(synapse) ).inc()

            for i in range(len(endpoints)):
                n_success = (codes[i] == 1).sum().item()
                is_success = (n_success > 0) # One is a success.
                response_time = times[i].mean().item()

                # Capture outputs.
                PROM_prometheus_counters.labels( wallet = self.wallet.hotkey.ss58_address, identifier = self._prometheus_uuid, name = 'total_response_bytes' ).inc( sum(p.element_size() * p.nelement() for p in outputs[i]) )
                PROM_prometheus_counters.labels( wallet = self.wallet.hotkey.ss58_address, identifier = self._prometheus_uuid, name = 'total_response_params' ).inc( sum(p.numel() for p in outputs[i]) )

                # Capture global success rates.
                if is_success: 
                    PROM_prometheus_counters.labels( wallet = self.wallet.hotkey.ss58_address, identifier = self._prometheus_uuid, name = 'total_success' ).inc()
                    PROM_prometheus_latency.labels( wallet = self.wallet.hotkey.ss58_address, identifier = self._prometheus_uuid).observe( response_time )
                else: 
                    PROM_prometheus_counters.labels( wallet = self.wallet.hotkey.ss58_address, identifier = self._prometheus_uuid, name = 'total_failure' ).inc()

                # === Prometheus DEBUG (per uid info.)
                if self.config.dendrite.prometheus.level == bittensor.prometheus.level.DEBUG.name:
                    if is_success:
                        PROM_prometheus_latency_per_uid.labels( wallet = self.wallet.hotkey.ss58_address, identifier = self._prometheus_uuid, uid = str(endpoints[i].uid) ).observe( response_time )
                        PROM_prometheus_successes_per_uid.labels( wallet = self.wallet.hotkey.ss58_address, identifier = self._prometheus_uuid, uid = str(endpoints[i].uid) ).inc()
                    else:
                        PROM_prometheus_failures_per_uid.labels( wallet = self.wallet.hotkey.ss58_address, identifier = self._prometheus_uuid, uid = str(endpoints[i].uid) ).inc()

        return packed_outputs, packed_codes, packed_times


    def generate(
        self,
        endpoints: Union[ torch.LongTensor, List[torch.LongTensor], List['bittensor.Endpoint'], 'bittensor.Endpoint' ],
        prompt: Union[str, List[str], List[torch.LongTensor], torch.LongTensor],
        timeout: int = None,
        topk:int = 50, 
        num_to_generate: int = 256,
        num_beams: int = 5,
        no_repeat_ngram_size: int = 2,
        early_stopping: bool = False,
        num_return_sequences: int = 1,
        do_sample: bool = False,
        top_p: float = 0.95, 
        temperature: float = 1.0,
        repetition_penalty: float = 1.0,
        length_penalty: float = 1.0,
        max_time: float = 150,
        num_beam_groups: int = 1,
    ) -> Tuple[ List[str], List[float], List[str] ]:
        """
        Returns a tuple containing the prompt generations produced by endpoints with corresponding parsed codes and query times.

        Args:
            endpoints (:obj:`Union[torch.LongTensor, List[torch.LongTensor], List[bittensor.Endpoint], bittensor.Endpoint]` of shape :obj:`(num_endpoints)`, `required`):
                        Endpoints to send inputs to. Endpoint can be one of the following types:
                            - a single endpoint tensor shape [250]
                            - a set of endpoint tensors shape [n, 250]
                            - a list of endpoints tensors each of shape [250]
                            - a single endpoint object. Inputs will be sent to this endpoint alone.
                            - a list of endpoint objects. All inputs will be sent to these endpoints.

            prompts (:obj:`Union[str,  List[str], List[torch.LongTensor], torch.LongTensor]` of shape :obj:`(num_endpoints * [batch_size, sequence_len])`, `required`):
                        Tokenized sentences to send on the wire. Inputs can be one of the following types:
                            - a single string: the string will be tokenized using the bittensor tokenizer.
                            - a list of strings: the strings will be tokenized using the bittensor tokenizer.
                            - a tensor with shape [batch_size, sequence_len], assumed to be the output of bittensor tokenizer.
                            - a tensor with shape [n, batch_size, sequence_len], the operation will unbind the tensor and pass inputs to endpoints.
                            - a list of tensors of type long each representing a tokenized sentence to be sent to each endpoint.
                        If inputs are tensors they will be cast to int64 format before sending on the wire.

            timeout (:type:`int`, default = dendrite.timeout `optional`):
                Request timeout. Queries that do not respond will be replaced by zeros.

            Topk (:obj:int, :default: 50):
                The number of highest probability vocabulary tokens to keep for top-k-filtering. 
            num_to_generate (:obj: int, :default: 256):
                The number of tokens to generate using the language model
            num_beams (:obj: int, :default: 5):
                The number of beams to keep during beam search
            no_repeat_ngram_size (:obj: int, :default: 2):
                The number of repeat n gram allowed
            early_stopping: (:obj: bool, :default: True):
                If the model should early stop if the probabilty drops a certain threshold
            num_return_sequences: (:obj: int, :default: 1):
                How many sequences should the model return
            do_sample (:obj: bool, :default: False):
                If the model should do sample its probablity during generation
            top_p (:obj: float, :default: 0.95): 
                probability cutoff for top p sampling
            temperature: (:obj: float, :default: 1.0):
                The value used to module the next token probabilities for the softmax calculation
            repetition_penalty (:obj: float, :default: 1.0):
                The parameter for repetition penalty. 1.0 means no penalty.
            length_penalty (:obj: float, :default: 1.0): 
                The parameter for length penalty. 0.0 means no penalty, <0 to encourage longer sequences.
            max_time (:obj: float, :default: 150): 
                The maximum time that a server can use to generate
            num_beam_groups (:obj: int, :default: 1):
                Number of groups to divide num_beams into in order to ensure diversity among different groups of beams. 
        Returns:
            codes (:obj:`List[str]`, `required`):
                Parsed codes from each endpoint from query.

            times (:obj:`List[float]`, `required`):
                Query times for each call from each endpoint.

            generations (:obj:`List[str]`, `required`):
                Generations from each endpoint.
        """
        tokenizer = bittensor.tokenizer()
        response = self.text ( 
            endpoints=endpoints, 
            inputs = prompt,
            synapses = [
                synapse.TextSeq2Seq(
                    topk = topk,
                    num_to_generate = num_to_generate,
                    num_beams = num_beams,
                    no_repeat_ngram_size = no_repeat_ngram_size,
                    early_stopping = early_stopping,
                    num_return_sequences = num_return_sequences,
                    do_sample = do_sample,
                    top_p = top_p,
                    temperature = temperature,
                    repetition_penalty = repetition_penalty,
                    length_penalty = length_penalty,
                    max_time = max_time,
                    num_beam_groups = num_beam_groups,
                )
            ],
            timeout = timeout
        )
        # Parse responses to natural language.
        generations = []
        for text_tensor in response[0]:
            generations.append( tokenizer.decode( text_tensor[0][0].long() ) )
        codes = []
        for code_tensor in response[1]:
            codes.append( bittensor.utils.codes.code_to_string( code_tensor ) )
        times = []
        for time_tensor in response[2]:
            times.append( time_tensor.item() )
        return codes, times, generations

    def text (
        self,
        endpoints: Union[ torch.LongTensor, List[torch.LongTensor], List['bittensor.Endpoint'], 'bittensor.Endpoint' ],
        synapses: List[ 'bittensor.Synapse' ],
        inputs: Union[str, List[str], List[torch.LongTensor], torch.LongTensor],
        timeout: int = None,
        requires_grad: bool = None,
    ) -> Tuple[ Union[List[torch.FloatTensor], torch.FloatTensor], torch.LongTensor, torch.FloatTensor]:
        r""" Forward text inputs to a list of neuron endpoints and returns logit encodings or timeout.

                Args:
                    endpoints (:obj:`Union[torch.LongTensor, List[torch.LongTensor], List[bittensor.Endpoint], bittensor.Endpoint]` of shape :obj:`(num_endpoints)`, `required`):
                        Endpoints to send inputs to. Endpoint can be one of the following types:
                            - a single endpoint tensor shape [250]
                            - a set of endpoint tensors shape [n, 250]
                            - a list of endpoints tensors each of shape [250]
                            - a single endpoint object. Inputs will be sent to this endpoint alone.
                            - a list of endpoint objects. All inputs will be sent to these endpoints.

                    synapses (:obj:`List[ 'bittensor.Synapse' ]` of shape :obj:`(num_synapses)`, `required`):
                        Bittensor synapse objects with arguments. Each corresponds to a synapse function on the axon.
                        Responses are packed in this ordering. 

                    inputs (:obj:`Union[str,  List[str], List[torch.LongTensor], torch.LongTensor]` of shape :obj:`(num_endpoints * [batch_size, sequence_len])`, `required`):
                        Tokenized sentences to send on the wire. Inputs can be one of the following types:
                            - a single string: the string will be tokenized using the bittensor tokenizer.
                            - a list of strings: the strings will be tokenized using the bittensor tokenizer.
                            - a tensor with shape [batch_size, sequence_len], assumed to be the output of bittensor tokenizer.
                            - a tensor with shape [n, batch_size, sequence_len], the operation will unbind the tensor and pass inputs to endpoints.
                            - a list of tensors of type long each representing a tokenized sentence to be sent to each endpoint.
                        If inputs are tensors they will be cast to int64 format before sending on the wire.

                    timeout (:type:`int`, default = dendrite.timeout `optional`):
                        Request timeout. Queries that do not respond will be replaced by zeros.

                    requires_grad (:type:`int`, default = dendrite.requires_grad, `optional`):
                        If true, the backward pass triggers passing gradients on the wire.

                Returns:
                    outputs (:obj:`List[ List[ torch.FloatTensor ] ]` of shape :obj:`num_synapses * ( num_endpoints * ( -1, -1, -1 ) )`, `required`):
                        List of outputs from synapses, each a list of size num_endpoints of tensors with relevant size. Non-responses are zeroes of relevant 
                        synapse shape.

                    codes (:obj:`List [ torch.LongTensor ]` of shape :obj:`[ num_endpoints ]`, `required`):
                        Return code per call per synapse.

                    times (:obj:`List [ torch.FloatTensor ]` of shape :obj:`[ num_endpoints ]`, `required`):
                        Times per call per synapse.
            """
        formatted_endpoints, formatted_inputs = self.format_text_inputs ( 
            endpoints = endpoints, 
            inputs = inputs
        )
        outputs, codes, times = self._forward (
            endpoints = formatted_endpoints,
            synapses = synapses,
            inputs = formatted_inputs,
            timeout = timeout,
            requires_grad = requires_grad,
        )
        # Return.
        self.update_stats( formatted_endpoints, synapses, formatted_inputs, outputs, codes, times )
        return outputs, codes, times

    def text_causal_lm (
        self,
        endpoints: Union [ torch.LongTensor, List [ torch.LongTensor ], List[ 'bittensor.Endpoint' ], 'bittensor.Endpoint' ],
        inputs: Union [ str, List[ str ], List [ torch.LongTensor ], torch.LongTensor],
        synapse: Optional[ 'bittensor.synapse.TextCausalLM' ] = synapse.TextCausalLM(),
        timeout: Optional [ int ] = None,
        requires_grad: Optional [ bool ] = None,
    ) -> Tuple[Union[List[torch.FloatTensor], torch.FloatTensor], torch.LongTensor, torch.FloatTensor]:
        r""" Forward text inputs to a list of neuron endpoints and returns logit encodings or timeout.

                Args:
                    endpoints (:obj:`Union[torch.LongTensor, List[torch.LongTensor], List[bittensor.Endpoint], bittensor.Endpoint]` of shape :obj:`(num_endpoints)`, `required`):
                        Endpoints to send inputs to. Endpoint can be one of the following types:
                            - a single endpoint tensor shape [250]
                            - a set of endpoint tensors shape [n, 250]
                            - a list of endpoints tensors each of shape [250]
                            - a single endpoint object. Inputs will be sent to this endpoint alone.
                            - a list of endpoint objects. All inputs will be sent to these endpoints.


                    inputs (:obj:`Union[str,  List[str], List[torch.LongTensor], torch.LongTensor]` of shape :obj:`(num_endpoints * [batch_size, sequence_len])`, `required`):
                        Tokenized sentences to send on the wire. Inputs can be one of the following types:
                            - a single string: the string will be tokenized using the bittensor tokenizer.
                            - a list of strings: the strings will be tokenized using the bittensor tokenizer.
                            - a tensor with shape [batch_size, sequence_len], assumed to be the output of bittensor tokenizer.
                            - a tensor with shape [n, batch_size, sequence_len], the operation will unbind the tensor and pass inputs to endpoints.
                            - a list of tensors of type long each representing a tokenized sentence to be sent to each endpoint.
                        If inputs are tensors they will be cast to int64 format before sending on the wire.

                    synapse (:type:`'bittensor.synapse.TextCausalLM'`, default = bittensor.synapse.TextCausalLM(), `optional`):
                        Synapse axon function call which defaults to bittensor.synapse.TextCausalLM().
                    
                    timeout (:type:`int`, default = dendrite.timeout `optional`):
                        Request timeout. Queries that do not respond will be replaced by zeros.

                    requires_grad (:type:`int`, default = dendrite.requires_grad, `optional`):
                        If true, the backward pass triggers passing gradients on the wire.

                Returns:
                    outputs (:obj:`List[ torch.FloatTensor ]` of shape :obj:`num_endpoints * (batch_size, sequence_len, bittensor.__vocab_size__ )`, `required`):
                        List of output logit encodings of inputs produced by each remote endpoints. Non-responses are zeroes of input shape plus output dimension.
                        The first dimension will match the number of endpoints queried.

                    codes (:obj:`torch.LongTensor` of shape :obj:`[ num_endpoints ]`, `required`):
                        dendrite call return ops.

                    times (:obj:`torch.FloatTensor` of shape :obj:`[ num_endpoints ]`, `required`):
                        times per call.
        """
        if synapse.synapse_type != bittensor.proto.Synapse.SynapseType.TEXT_CAUSAL_LM:
            raise ValueError( "Passed synapse must have type: {} got {} instead".formate( bittensor.proto.Synapse.SynapseType.TEXT_CAUSAL_LM, synapses.synapse_type ) )

        # Format inputs.
        formatted_endpoints, formatted_inputs = self.format_text_inputs ( 
            endpoints = endpoints, 
            inputs = inputs
        )
        # Optionally convert synapses and set typing info.
        synapses = [ synapse ]
        # Make calls.
        outputs, codes, times = self._forward (
            endpoints = formatted_endpoints,
            synapses = synapses,
            inputs = formatted_inputs,
            timeout = timeout,
            requires_grad = requires_grad,
        )
        # Return.
        self.update_stats( formatted_endpoints, synapses, formatted_inputs, outputs, codes, times )
        return outputs[0], codes[0], times[0]

    def text_causal_lm_next(
            self,
            endpoints: Union[torch.LongTensor, List[torch.LongTensor], List['bittensor.Endpoint'], 'bittensor.Endpoint'],
            inputs: Union[str, List[str], List[torch.LongTensor], torch.LongTensor],
            synapse: Optional['bittensor.synapse.TextCausalLMNext'] = synapse.TextCausalLMNext(),
            timeout: Optional[int] = None,
            requires_grad: Optional[bool] = None,
    ) -> Tuple[Union[List[torch.FloatTensor], torch.FloatTensor], torch.LongTensor, torch.FloatTensor]:
        r""" Forward text inputs to a list of neuron endpoints and returns logit encodings or timeout.

                Args:
                    endpoints (:obj:`Union[torch.LongTensor, List[torch.LongTensor], List[bittensor.Endpoint], bittensor.Endpoint]` of shape :obj:`(num_endpoints)`, `required`):
                        Endpoints to send inputs to. Endpoint can be one of the following types:
                            - a single endpoint tensor shape [250]
                            - a set of endpoint tensors shape [n, 250]
                            - a list of endpoints tensors each of shape [250]
                            - a single endpoint object. Inputs will be sent to this endpoint alone.
                            - a list of endpoint objects. All inputs will be sent to these endpoints.


                    inputs (:obj:`Union[str,  List[str], List[torch.LongTensor], torch.LongTensor]` of shape :obj:`(num_endpoints * [batch_size, sequence_len])`, `required`):
                        Tokenized sentences to send on the wire. Inputs can be one of the following types:
                            - a single string: the string will be tokenized using the bittensor tokenizer.
                            - a list of strings: the strings will be tokenized using the bittensor tokenizer.
                            - a tensor with shape [batch_size, sequence_len], assumed to be the output of bittensor tokenizer.
                            - a tensor with shape [n, batch_size, sequence_len], the operation will unbind the tensor and pass inputs to endpoints.
                            - a list of tensors of type long each representing a tokenized sentence to be sent to each endpoint.
                        If inputs are tensors they will be cast to int64 format before sending on the wire.

                    synapse (:type:`'bittensor.synapse.TextCausalLMNext'`, default = bittensor.synapse.TextCausalLMNext(), `optional`):
                        Synapse axon function call which defaults to bittensor.synapse.TextCausalLMNext().

                    timeout (:type:`int`, default = dendrite.timeout `optional`):
                        Request timeout. Queries that do not respond will be replaced by zeros.

                    requires_grad (:type:`int`, default = dendrite.requires_grad, `optional`):
                        If true, the backward pass triggers passing gradients on the wire.

                Returns:
                    outputs (:obj:`List[ torch.FloatTensor ]` of shape :obj:`num_endpoints * ( >= batch_size * (2 * topk + 1) )`, `required`):
                        List of output topk phrases encodings of inputs produced by each remote endpoints.
                        Non-responses are zeroes of input shape plus output dimension.
                        The first dimension will match the number of endpoints queried.

                    codes (:obj:`torch.LongTensor` of shape :obj:`[ num_endpoints ]`, `required`):
                        dendrite call return ops.

                    times (:obj:`torch.FloatTensor` of shape :obj:`[ num_endpoints ]`, `required`):
                        times per call.
        """
        if synapse.synapse_type != bittensor.proto.Synapse.SynapseType.TEXT_CAUSAL_LM_NEXT:
            raise ValueError(f"Passed synapse must have type: {bittensor.proto.Synapse.SynapseType.TEXT_CAUSAL_LM_NEXT} "
                             f"got {synapse.synapse_type} instead")

        # Format inputs.
        formatted_endpoints, formatted_inputs = self.format_text_inputs(
            endpoints=endpoints,
            inputs=inputs
        )
        # Optionally convert synapses and set typing info.
        synapses = [synapse]
        # Make calls.
        outputs, codes, times = self._forward(
            endpoints=formatted_endpoints,
            synapses=synapses,
            inputs=formatted_inputs,
            timeout=timeout,
            requires_grad=requires_grad,
        )
        # Return.
        self.update_stats(formatted_endpoints, synapses, formatted_inputs, outputs, codes, times)
        return outputs[0], codes[0], times[0]

    def text_last_hidden_state(
            self,
            endpoints: Union[ torch.LongTensor, List[torch.LongTensor], List['bittensor.Endpoint'], 'bittensor.Endpoint' ],
            inputs: Union[str, List[str], List[torch.LongTensor], torch.LongTensor],
            synapse: Optional[ 'bittensor.synapse.TextLastHiddenState' ] = synapse.TextLastHiddenState(),
            timeout: int = None,
            requires_grad: bool = None,
    ) -> Tuple[Union[List[torch.FloatTensor], torch.FloatTensor], torch.LongTensor, torch.FloatTensor]:
        r""" Forward text inputs to a list of neuron endpoints and block until last hidden state responses or timeout.

                Args:
                    endpoints (:obj:`Union[torch.LongTensor, List[torch.LongTensor], List[bittensor.Endpoint], bittensor.Endpoint]` of shape :obj:`(num_endpoints)`, `required`):
                        Endpoints to send inputs to. Endpoint can be one of the following types:
                            - a single endpoint tensor shape [250]
                            - a set of endpoint tensors shape [n, 250]
                            - a list of endpoints tensors each of shape [250]
                            - a single endpoint object. Inputs will be sent to this endpoint alone.
                            - a list of endpoint objects. All inputs will be sent to these endpoints.

                    inputs (:obj:`Union[str,  List[str], List[torch.LongTensor], torch.LongTensor]` of shape :obj:`(num_endpoints * [batch_size, sequence_len])`, `required`):
                        Tokenized sentences to send on the wire. Inputs can be one of the following types:
                            - a single string: the string will be tokenized using the bittensor tokenizer.
                            - a list of strings: the strings will be tokenized using the bittensor tokenizer.
                            - a tensor with shape [batch_size, sequence_len], assumed to be the output of bittensor tokenizer.
                            - a tensor with shape [n, batch_size, sequence_len], the operation will unbind the tensor and pass inputs to endpoints.
                        If inputs are tensors they will be cast to int64 format before sending on the wire.

                    synapse (:type:`'bittensor.synapse.TextLastHiddenState'`, default = bittensor.synapse.TextLastHiddenState(), `optional`):
                        Synapse axon function call which defaults to bittensor.synapse.TextLastHiddenState().

                    timeout (:type:`int`, default = dendrite.timeout `optional`):
                        Request timeout. Queries that do not respond will be replaced by zeros.

                    requires_grad (:type:`int`, default = dendrite.requires_grad, `optional`):
                        If true, the backward pass triggers passing gradients on the wire.

                Returns:
                    outputs (:obj:`List [ torch.FloatTensor ]` of shape :obj:` num_endpoints * ( -1, sequence_len, bittensor.__network_dim__ )`, `required`):
                        List of output last hidden state encodings of inputs produced by remote endpoints. Non-responses are zeroes of input shape plus output dimension.
                        The first dimension will match the number of endpoints queried.

                    codes (:obj:`torch.LongTensor` of shape :obj:`[ num_endpoints ]`, `required`):
                        dendrite call return ops.

                    times (:obj:`torch.FloatTensor` of shape :obj:`[ num_endpoints ]`, `required`):
                        times per call.
        """
        if synapse.synapse_type != bittensor.proto.Synapse.SynapseType.TEXT_LAST_HIDDEN_STATE:
            raise ValueError( "Passed synapse must have type:{} got:{} instead".formate( bittensor.proto.Synapse.SynapseType.TEXT_LAST_HIDDEN_STATE, synapses.synapse_type ) )

        # Format inputs.
        formatted_endpoints, formatted_inputs = self.format_text_inputs ( 
            endpoints = endpoints, 
            inputs = inputs
        )
        synapses = [ synapse ]
        # Make calls.
        outputs, codes, times = self._forward (
            endpoints = formatted_endpoints,
            synapses = synapses,
            inputs = formatted_inputs,
            timeout = timeout,
            requires_grad = requires_grad,
        )
        # Return.
        self.update_stats( formatted_endpoints, synapses, formatted_inputs, outputs, codes, times )
        return outputs[0], codes[0], times[0]

    def format_text_inputs (
        self,
        endpoints: Union[ torch.LongTensor, List[torch.LongTensor], List['bittensor.Endpoint'], 'bittensor.Endpoint' ],
        inputs: Union[str, List[str], List[torch.LongTensor], torch.LongTensor],
    ) -> Tuple[ 'bittensor.Endpoint', List[torch.LongTensor] ]:
        r""" Formats endpoint and inputs args to a common format.
            Args:
                endpoints (:obj:`Union[torch.LongTensor, List[torch.LongTensor], List[bittensor.Endpoint], bittensor.Endpoint]` of shape :obj:`(num_endpoints)`, `required`):
                    Endpoints to send inputs to. Endpoint can be one of the following types:
                        - a single endpoint tensor shape [250]
                        - a set of endpoint tensors shape [n, 250]
                        - a list of endpoints tensors each of shape [250]
                        - a single endpoint object. Inputs will be sent to this endpoint alone.
                        - a list of endpoint objects. All inputs will be sent to these endpoints.

                inputs (:obj:`Union[str,  List[str], List[torch.LongTensor], torch.LongTensor]` of shape :obj:`(num_endpoints * [batch_size, sequence_len])`, `required`):
                    Tokenized sentences to send on the wire. Inputs can be one of the following types:
                        - a single string: the string will be tokenized using the bittensor tokenizer.
                        - a list of strings: the strings will be tokenized using the bittensor tokenizer.
                        - a tensor with shape [batch_size, sequence_len], assumed to be the output of bittensor tokenizer.
                        - a tensor with shape [n, batch_size, sequence_len], the operation will unbind the tensor and pass inputs to endpoints.
                    If inputs are tensors they will be cast to int64 format before sending on the wire.

            Returns:
                formatted_endpoints (:obj:`Union[torch.LongTensor, List[torch.LongTensor], List[bittensor.Endpoint], bittensor.Endpoint]` of shape :obj:`(num_endpoints)`, `required`):
                    A list of endpoint objects. All inputs will be sent to these endpoints.

                formatted_inputs (:obj:`Union[str,  List[str], List[torch.LongTensor], torch.LongTensor]` of shape :obj:`(num_endpoints * [batch_size, sequence_len])`, `required`):
                    A list of tensor of type long each representing a tokenized sentence to be sent to each endpoint.
        """
        # To be filled. Inputs and endpoint must be list with the same number of elements.
        formatted_inputs = []
        formatted_endpoints = []

        # <<Helper function>> optional casts and then checks shape of inputs.
        def cast_and_check_tensor_input(tensor_input) -> torch.LongTensor:
            if not isinstance(tensor_input, torch.LongTensor):
                try:
                    tensor_input = tensor_input.to(torch.int64)
                except Exception as E:
                    error_msg = 'Error while casting tensor input {} to int64 {}'.format(tensor_input, E)
                    raise ValueError(error_msg) from ValueError()
            if not (isinstance(tensor_input, torch.cuda.LongTensor) or isinstance(tensor_input, torch.LongTensor)):
                raise ValueError(
                    'input {} must be of type torch.LongTensor. Got {}'.format(tensor_input, type(tensor_input)))
            # Expand shape if it is a singular dimension.
            if len(tensor_input.shape) == 1:
                tensor_input = tensor_input.view(1, -1)

            # Check shape.
            if len(tensor_input.shape) != 2:
                error_msg = 'Text inputs should be rank 2 with semantic shape: [batch_size, sequence_len]'
                raise ValueError(error_msg)
            return tensor_input

        # ---- Endpoints is singular.
        if isinstance(endpoints, bittensor.Endpoint):
            formatted_endpoints = [endpoints]

        # ---- Endpoints is a list of Endpoints.
        elif isinstance(endpoints, list) and len(endpoints) > 0 and isinstance(endpoints[0], bittensor.Endpoint):
            formatted_endpoints = endpoints

        # ---- Endpoints is a torch tensor.
        elif isinstance(endpoints, torch.LongTensor):
            if len(endpoints.shape) == 1:
                formatted_endpoints = [bittensor.endpoint.from_tensor(endpoints)]
            elif len(endpoints.shape) == 2:
                formatted_endpoints = [bittensor.endpoint.from_tensor(row) for row in endpoints]
            else:
                error_msg = 'Endpoints tensor should have semantic shape [n, 250], got {}'.format(endpoints)
                raise ValueError(error_msg)

        # ---- Endpoints is a list of tensors.
        elif isinstance(endpoints, list) and len(endpoints) > 0 and isinstance(endpoints[0], torch.LongTensor):
            for tensor in endpoints:
                if len(tensor.shape) == 1:
                    formatted_endpoints.append(bittensor.endpoint.from_tensor(tensor))
                elif len(tensor.shape) == 2:
                    for row in tensor:
                        formatted_endpoints.append(bittensor.endpoint.from_tensor(row))
                else:
                    error_msg = 'Endpoints tensor should have semantic shape [n, 250], got {}'.format(tensor)
                    raise ValueError(error_msg)
        else:
            error_msg = """ Endpoints should have one of the following types.
                            - a single endpoint tensor shape [250]
                            - a set of endpoint tensors shape [n, 250]
                            - a list of endpoints tensors each of shape [250]
                            - a single endpoint object. Inputs will be sent to this endpoint alone.
                            - a list of endpoint objects. All inputs will be sent to these endpoints.
                        Got {} """.format(endpoints)
            raise ValueError(error_msg)

        # ---- Inputs is a string
        if isinstance(inputs, str):
            # Encode to tensors.
            tokenizer = bittensor.tokenizer()
            inputs_list = tokenizer(inputs)['input_ids']
            inputs_tensor = cast_and_check_tensor_input(torch.tensor([inputs_list], dtype=torch.int64))
            # Expand to length.
            formatted_inputs = [inputs_tensor for _ in formatted_endpoints]

        # ---- Inputs is a list of strings.
        elif isinstance(inputs, list) and len(inputs) > 0 and isinstance(inputs[0], str):
            # Encode to tensors.
            tokenizer = bittensor.tokenizer()
            tokenized_sentences = tokenizer(inputs, padding = True, truncation=True)['input_ids']
            tokenizer_tensor = cast_and_check_tensor_input(torch.tensor(tokenized_sentences, dtype=torch.int64))
            formatted_inputs = [tokenizer_tensor for _ in formatted_endpoints]

        # ---- Inputs is a single tensor
        elif isinstance(inputs, torch.Tensor) and len(inputs.shape) <= 2:
            inputs = cast_and_check_tensor_input(inputs)
            # Expand to length.
            formatted_inputs = [inputs for _ in formatted_endpoints]

        # ---- Inputs is tensor with shape [n_endpoints, batch_size, sequence_len]
        elif isinstance(inputs, torch.Tensor) and len(inputs.shape) == 3 and inputs.shape[0] == len(
                formatted_endpoints):
            # Unbind inputs into list the same length as endpoints.
            formatted_inputs = [cast_and_check_tensor_input(input) for input in torch.unbind(inputs)]

        # ---- Inputs is a list of tensors
        elif isinstance(inputs, list) and len(inputs) > 0 and isinstance(inputs[0], torch.Tensor):
            formatted_inputs = [cast_and_check_tensor_input(input) for input in inputs]

        else:
            error_msg = """ Inputs should have one of the following types:
                            - a single string: the string will be tokenized using the bittensor tokenizer.
                            - a list of strings: the strings will be tokenized using the bittensor tokenizer.
                            - a tensor with shape [batch_size, sequence_len], assumed to be the output of bittensor tokenizer.
                            - a tensor with shape [n, batch_size, sequence_len], the operation will unbind the tensor and pass inputs to endpoints.
                        Got {} """.format(inputs)
            raise ValueError(error_msg)

        # ---- Check length.
        if len(formatted_inputs) != len(formatted_endpoints):
            error_msg = 'List of text inputs should have the same length as passed destination endpoints, got {} and {}'.format(
                len(inputs), len(endpoints))
            raise ValueError(error_msg)

        return formatted_endpoints, formatted_inputs

    def _init_stats(self):
        return SimpleNamespace(
            total_requests = 0,
            # queries on dendrite per second.
            qps = stat_utils.EventsPerSecondRollingAverage( 0, 0.01 ),
            # total bytes recieved by this dendrite per second.
            avg_in_bytes_per_second = stat_utils.AmountPerSecondRollingAverage( 0, 0.01 ),
            # total sent by this dendrite per second.
            avg_out_bytes_per_second = stat_utils.AmountPerSecondRollingAverage( 0, 0.01 ),
            # Codes recieved per pubkey.
            codes_per_pubkey = {},
            # Number of requests per pubkey.
            requests_per_pubkey = {},
            # Success rate per pubkey.
            successes_per_pubkey = {},
            # Query time per pubkey.
            query_times_per_pubkey = {},
            # Bytes recieved per pubkey.
            avg_in_bytes_per_pubkey = {},
            # Bytes sent per pubkey.
            avg_out_bytes_per_pubkey = {},
            # QPS per pubkey.
            qps_per_pubkey = {},
        )

    def update_stats(
            self, 
            endpoints: List[ 'bittensor.Endpoint'], 
            synapses: List[ 'bittensor.proto.Synapse' ], 
            inputs: List[torch.Tensor],
            outputs: List[ List[ torch.Tensor ] ],
            codes: List [ List[ torch.LongTensor ] ],
            times: List [ List[ torch.FloatTensor ] ]
        ):
        r""" Update dendrite stat according to the response we get from peers. Updates were saved to self.stats.
            Args:
                endpoints (:obj:`List[bittensor.Endpoint]` of shape :obj:`(num_endpoints)`, `required`):
                    The set of endpoints that dendrite sent request to.

                synapses (:obj:`List[ 'bittensor.Synapse' ]` of shape :obj:`(num_synapses)`, `required`):
                    Bittensor synapse objects with arguments. Each corresponds to a synapse function on the axon.
                    Responses are packed in this ordering. 

                inputs (:obj:`List[torch.Tensor]` of shape :obj:`(n_endpoints)`, `required`):
                    List of torch tensors to be sent to the associated endpoints.

                outputs (:obj:`List[ List[ torch.FloatTensor ] ]` of shape :obj:`num_synapses * ( num_endpoints * ( -1, -1, -1 ) )`, `required`):
                    List of outputs from synapses, each a list of size num_endpoints of tensors with relevant size. Non-responses are zeroes of relevant 
                    synapse shape.

                codes (:obj:`List [ torch.LongTensor ]` of shape :obj:`[ num_endpoints ]`, `required`):
                    Return code per call per synapse.

                times (:obj:`List [ torch.FloatTensor ]` of shape :obj:`[ num_endpoints ]`, `required`):
                    Times per call per synapse.
        """
        self.stats.qps.event()
        self.stats.total_requests += 1
        total_in_bytes_per_second = 0
        self.stats.avg_out_bytes_per_second.event( float(sys.getsizeof(inputs)) )
        for (end_i, syn_i, inps_i, outs_i, codes_i, times_i) in list( zip ( endpoints, synapses, inputs, outputs, codes, times ) ):
            pubkey = end_i.hotkey
            # First time for this pubkey we create a new entry.
            if pubkey not in self.stats.requests_per_pubkey:
                self.stats.requests_per_pubkey[pubkey] = 0
                self.stats.successes_per_pubkey[pubkey] = 0
                self.stats.codes_per_pubkey[pubkey] = dict([(k,0) for k in bittensor.proto.ReturnCode.keys()])
                self.stats.query_times_per_pubkey[pubkey] = stat_utils.AmountPerSecondRollingAverage( 0, 0.01 )
                self.stats.avg_in_bytes_per_pubkey[pubkey] = stat_utils.AmountPerSecondRollingAverage( 0, 0.01 )
                self.stats.avg_out_bytes_per_pubkey[pubkey] = stat_utils.AmountPerSecondRollingAverage( 0, 0.01 )
                self.stats.qps_per_pubkey[pubkey] = stat_utils.EventsPerSecondRollingAverage( 0, 0.01 )

            self.stats.requests_per_pubkey[pubkey] += 1
            self.stats.successes_per_pubkey[pubkey] += (codes_i == 1).sum().int()
            self.stats.query_times_per_pubkey[pubkey].event( float( times_i.max() ) )
            self.stats.avg_in_bytes_per_pubkey[pubkey].event( float(sys.getsizeof( outs_i )) )
            self.stats.avg_out_bytes_per_pubkey[pubkey].event( float(sys.getsizeof( inps_i )) )
            self.stats.qps_per_pubkey[pubkey].event()
            total_in_bytes_per_second += sys.getsizeof(outs_i) if (codes_i == 1).sum().int() == len( synapses ) else 0 
            try:
                for code_i_s in codes_i:
                    if bittensor.proto.ReturnCode.Name(code_i_s) in self.stats.codes_per_pubkey[pubkey].keys():
                        self.stats.codes_per_pubkey[pubkey][bittensor.proto.ReturnCode.Name(code_i_s)] += 1
            except:
                # Code may be faulty.
                pass

        self.stats.avg_in_bytes_per_second.event( float( total_in_bytes_per_second ) )

    def to_dataframe ( self, metagraph ):
        r""" Return a stats info as a pandas dataframe indexed by the metagraph or pubkey if not existend.
            Args:
                metagraph: (bittensor.Metagraph):
                    Indexes the stats data using metagraph hotkeys.
            Return:
                dataframe (:obj:`pandas.Dataframe`)
        """
        try:
            index = [ metagraph.hotkeys.index(pubkey) for pubkey in self.stats.requests_per_pubkey.keys() if pubkey in metagraph.hotkeys]
            columns = [ 'dendrite_n_requested', 'dendrite_n_success', 'dendrite_query_time', 'dendrite_avg_inbytes', 'dendrite_avg_outbytes', 'dendrite_qps' ]
            dataframe = pandas.DataFrame(columns = columns, index = index)
            for pubkey in self.stats.requests_per_pubkey.keys():
                if pubkey in metagraph.hotkeys:
                    uid = metagraph.hotkeys.index(pubkey)
                    dataframe.loc[ uid ] = pandas.Series( {
                        'dendrite_n_requested': int(self.stats.requests_per_pubkey[pubkey]),
                        'dendrite_n_success': int(self.stats.successes_per_pubkey[pubkey]),
                        'dendrite_query_time': float(self.stats.query_times_per_pubkey[pubkey].get()),               
                        'dendrite_avg_inbytes': float(self.stats.avg_in_bytes_per_pubkey[pubkey].get()),
                        'dendrite_avg_outbytes': float(self.stats.avg_out_bytes_per_pubkey[pubkey].get()),
                        'dendrite_qps': float(self.stats.qps_per_pubkey[pubkey].get())
                    } )
            return dataframe

        except Exception as e:
            bittensor.logging.error( prefix='failed dendrite.to_dataframe()', sufix=str(e) )
            return pandas.DataFrame()


    def to_wandb( self ):
        r""" Return a dictionary of dendrite stats as wandb logging info.
            Args:
                metagraph: (bittensor.Metagraph):
                    If not None, indexes the wandb data using int uids rather than string pubkeys.
            Return:
                wandb_info (:obj:`Dict`)
        """
        try:
            wandb_info = {
                'dendrite/qps': self.stats.qps.get(),
                'dendrite/total_requests' : self.receptor_pool.get_total_requests(),
                'dendrite/avg_in_bytes_per_second' : self.stats.avg_in_bytes_per_second.get(),
                'dendrite/avg_out_bytes_per_second' : self.stats.avg_out_bytes_per_second.get(),
                'dendrite/Total unique queries': len(self.stats.requests_per_pubkey.keys()),
            }
            return wandb_info
        except Exception as e:
            bittensor.logging.error( prefix='failed dendrite.to_wandb()', sufix = str(e))
            return {}<|MERGE_RESOLUTION|>--- conflicted
+++ resolved
@@ -91,30 +91,7 @@
         # ---- Dendrite stats
         # num of time we have sent request to a peer, received successful respond, and the respond time
         self.stats = self._init_stats()
-<<<<<<< HEAD
-
-        # == Prometheus
-        if self.config.dendrite.prometheus.level != bittensor.prometheus.level.OFF.name:
-            # We are running over various suffix values in the event that there are multiple dendrites in the same process.
-            # The first dendrite is created with a null suffix. Values are ordered like so: dendrite_counters, dendrite_counters_1, dendrite_counters_2 etc...
-            # This avoids overlap such that further dendrites created on the same process are numbered with suffixes in order.
-            suffix = ""
-            suffix_increment = 0
-            while True:
-                try:
-                    self.prometheus_counters = Counter('dendrite_counters{}'.format(suffix), 'dendrite_counters', ['name'])
-                    self.prometheus_latency = Histogram('dendrite_latency{}'.format(suffix), 'dendrite_latency', buckets=list(range(0,bittensor.__blocktime__,1))) 
-                    self.prometheus_latency_per_uid = Summary('dendrite_latency_per_uid{}'.format(suffix), 'dendrite_latency_per_uid', ['uid'])
-                    self.prometheus_successes_per_uid = Counter('dendrite_successes_per_uid{}'.format(suffix), 'dendrite_successes_per_uid', ['uid'])
-                    self.prometheus_failures_per_uid = Counter('dendrite_failures_per_uid{}'.format(suffix), 'dendrite_failures_per_uid', ['uid'])
-                except ValueError: 
-                    suffix_increment += 1
-                    suffix = "_{}".format(suffix_increment)
-                    continue
-                break
-=======
         self._prometheus_uuid = uuid.uuid1()
->>>>>>> c11ff112
 
     def __str__(self):
         return "Dendrite({}, {})".format(self.wallet.hotkey.ss58_address, self.receptor_pool)
