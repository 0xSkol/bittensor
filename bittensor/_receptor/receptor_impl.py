""" Encapsulates a grpc connection to an axon endpoint as a standard auto-grad torch.nn.Module.
"""
# The MIT License (MIT)
# Copyright © 2021 Yuma Rao

# Permission is hereby granted, free of charge, to any person obtaining a copy of this software and associated 
# documentation files (the “Software”), to deal in the Software without restriction, including without limitation 
# the rights to use, copy, modify, merge, publish, distribute, sublicense, and/or sell copies of the Software, 
# and to permit persons to whom the Software is furnished to do so, subject to the following conditions:

# The above copyright notice and this permission notice shall be included in all copies or substantial portions of 
# the Software.

# THE SOFTWARE IS PROVIDED “AS IS”, WITHOUT WARRANTY OF ANY KIND, EXPRESS OR IMPLIED, INCLUDING BUT NOT LIMITED TO
# THE WARRANTIES OF MERCHANTABILITY, FITNESS FOR A PARTICULAR PURPOSE AND NONINFRINGEMENT. IN NO EVENT SHALL 
# THE AUTHORS OR COPYRIGHT HOLDERS BE LIABLE FOR ANY CLAIM, DAMAGES OR OTHER LIABILITY, WHETHER IN AN ACTION 
# OF CONTRACT, TORT OR OTHERWISE, ARISING FROM, OUT OF OR IN CONNECTION WITH THE SOFTWARE OR THE USE OR OTHER 
# DEALINGS IN THE SOFTWARE.

import sys
import time as clock
from datetime import datetime
from types import SimpleNamespace
from typing import Tuple

import torch
import torch.nn as nn
import grpc
from loguru import logger

import bittensor
import bittensor.utils.stats as stat_utils

logger = logger.opt(colors=True)

# dummy tensor that triggers autograd in a RemoteExpert
DUMMY = torch.empty(0, requires_grad=True)

# Helper function for filling nill (zero) responses on failures.
def nill_response_for(inputs):
    """ Empty response
    """
    if torch.numel(inputs) == 0:
        return torch.tensor([])
    return torch.zeros( (inputs.size(0), inputs.size(1), bittensor.__network_dim__), dtype=torch.float32)

class Receptor(nn.Module):
    """ Encapsulates a grpc connection to an axon endpoint as a standard auto-grad torch.nn.Module.
    """

    def __init__(
            self, 
            wallet: 'bittensor.wallet',
            endpoint: 'bittensor.Endpoint', 
            channel: 'grpc._Channel',
            stub: 'bittensor.grpc.BittensorStub',
        ):
        r""" Initializes a receptor grpc connection.
            Args:
                wallet (:obj:`bittensor.Wallet`, `required`):
                    bittensor wallet with hotkey and coldkeypub.
                endpoint (:obj:`bittensor.Endpoint`, `required`):
                    neuron endpoint descriptor proto.
                channel (:obj:`grpc._Channel`, `required`):
                    grpc TCP channel.
                endpoint (:obj:`bittensor.grpc.BittensorStub`, `required`):
                    bittensor protocol stub created from channel.
        """
        super().__init__()
        self.wallet = wallet # Keypair information
        self.endpoint = endpoint # Endpoint information.
        self.channel = channel
        self.stub = stub
        self.backoff = 0 # Number o queries to backoff.
        self.next_backoff = 1 # Next backoff level.
        self.stats = SimpleNamespace(
            forward_qps = stat_utils.timed_rolling_avg(0.0, 0.01),
            backward_qps = stat_utils.timed_rolling_avg(0.0, 0.01),
            forward_elapsed_time = stat_utils.timed_rolling_avg(0.0, 0.01),
            forward_bytes_out = stat_utils.timed_rolling_avg(0.0, 0.01),
            forward_bytes_in = stat_utils.timed_rolling_avg(0.0, 0.01),
            backward_bytes_out = stat_utils.timed_rolling_avg(0.0, 0.01),
            backward_bytes_in = stat_utils.timed_rolling_avg(0.0, 0.01),
            codes = {
                bittensor.proto.ReturnCode.Success: 0,
                bittensor.proto.ReturnCode.Timeout: 0,
                bittensor.proto.ReturnCode.Backoff: 0,
                bittensor.proto.ReturnCode.Unavailable: 0,
                bittensor.proto.ReturnCode.NotImplemented: 0,
                bittensor.proto.ReturnCode.EmptyRequest: 0,
                bittensor.proto.ReturnCode.EmptyResponse: 0,
                bittensor.proto.ReturnCode.InvalidResponse: 0,
                bittensor.proto.ReturnCode.InvalidRequest: 0,
                bittensor.proto.ReturnCode.RequestShapeException: 0,
                bittensor.proto.ReturnCode.ResponseShapeException: 0,
                bittensor.proto.ReturnCode.RequestSerializationException: 0,
                bittensor.proto.ReturnCode.ResponseSerializationException: 0,
                bittensor.proto.ReturnCode.RequestDeserializationException: 0,
                bittensor.proto.ReturnCode.ResponseDeserializationException: 0,
                bittensor.proto.ReturnCode.NotServingNucleus: 0,
                bittensor.proto.ReturnCode.NucleusTimeout: 0,
                bittensor.proto.ReturnCode.NucleusFull: 0,
                bittensor.proto.ReturnCode.RequestIncompatibleVersion: 0,
                bittensor.proto.ReturnCode.ResponseIncompatibleVersion: 0,
                bittensor.proto.ReturnCode.SenderUnknown: 0,
                bittensor.proto.ReturnCode.UnknownException: 0,
            }
        )

    def __str__(self):
        return "Receptor({})".format(self.endpoint) 

    def __repr__(self):
        return self.__str__()

    def __del__(self):
        if self.channel is not None:
            self.channel.close()

    def forward (
        self, 
        inputs: torch.Tensor, 
        modality: bittensor.proto.Modality,
        timeout: int,
    ) -> Tuple[torch.Tensor, int]:
        r""" Torch.nn.Module forward call: Triggers the grpc call to the remote endpoint.
            Call returns the output tensor and a bittensor.proto.ReturnCode.

            Args:
                inputs (:obj:`List[torch.Tensor]` of shape :obj:`(shape)`, `required`):
                    Single torch tensor to be sent to the remote endpoint.

                modality (:obj:`bittensor.proto.Modality` of shape :obj:`(1)`, `required`):
                    Bittensor forward modality type. Enum in [TEXT, IMAGE, TENSOR]

            Returns:
                output (:obj:`Tuple[torch.FloatTensor, torch.LongTensor]`, `required`):
                    Result tuple from the forward call.

                code (:obj:`bittensor.proto.ReturnCode`, `required`):
                    Return code associated with forward call.

                time (:obj:`float`, `required`):
                    Time of call.
        """
        outputs, code, time, _ = self._call_forward( 
            inputs = inputs, 
            modality = modality, 
            timeout = timeout 
        )
        try:
            self.stats.codes[code] += 1
        except Exception: 
            pass
        return outputs, code, time

    def backward(
            self, 
            inputs_x: torch.Tensor, 
            grads_dy: torch.Tensor, 
            modality: bittensor.proto.Modality,
            timeout: int
        ) -> Tuple[ torch.Tensor, int ]:
        r""" Backward call: Triggers the grpc Backward call to the associated endpoint.

            Args:
                inputs_x (:obj:`List[torch.Tensor]` of shape :obj:`(shape)`, `required`):
                    inputs from previous forward call.
    
                grads_dy (:obj:`List[torch.Tensor]` of shape :obj:`(shape)`, `required`):
                    gradient outputs.

                modality (:obj:`bittensor.proto.Modality` of shape :obj:`(1)`, `required`):
                    Bittensor forward modality type. Enum in [TEXT, IMAGE, TENSOR]

                timeout (int):
                    request timeout.

            Returns:
                output (:obj:`Tuple[torch.FloatTensor, torch.LongTensor]`, `required`):
                    Result tuple from the forward call.

                code (:obj:`bittensor.proto.ReturnCode`, `required`):
                    Return code associated with backward call.

                time (:obj:`float`, `required`):
                    Time of call.
        """
        outputs, code, time, _ = self._call_backward( 
            inputs_x = inputs_x, 
            grads_dy = grads_dy, 
            modality = modality,
            timeout = timeout
        )
        try:
            self.stats.codes[code] += 1
        except Exception: 
            pass
        return outputs, code, time

    def _call_forward(
        self, 
        inputs: torch.Tensor, 
        modality: bittensor.proto.Modality,
        timeout: int
    ) -> Tuple[torch.Tensor, int, float, str]:  
        r""" Internal autograd-friendly Forward RPC call to a remote endpoint (calls the Forward method on an Axon terminal.)

            Args:  
                inputs (:obj:`List[torch.Tensor]` of shape :obj:`(shape)`, `required`):
                    Torch tensor to be sent to this endpoint.

                modality (:obj:`bittensor.proto.Modality` of shape :obj:`(1)`, `required`):
                    Bittensor forward modality of type Enum: [TEXT, IMAGE, TENSOR]

                timeout (:type:`int`, `required`):
                    request timeout.

            Returns:
                output (:obj:`Tuple[torch.FloatTensor`, torch.LongTensor]`, `optional`):
                    Result from forward call. May be None in the case of failure.

                code (:obj:`bittensor.proto.ReturnCode`, `required`):
                    Return code associated with forward call.

                time (:type:`float`, `required`):
                    Length of call in seconds.

                message (:type:`str`, `required`): 
                    message associated with forward call, potentially error, or 'success'.
        """
        start_time = clock.time()
        zeros = nill_response_for(inputs)
        try:
            # ---- Check inputs size ----
            if torch.numel(inputs) == 0:
                code = bittensor.proto.ReturnCode.EmptyRequest
                message = 'empty request'
                call_time = clock.time() - start_time
                bittensor.logging.rpc_log( axon=False, forward=True, is_response=False, code=code, call_time=call_time, pubkey=self.endpoint.hotkey, uid = self.endpoint.uid, inputs=list(inputs.shape), outputs=None, message=message )
                return zeros, code, call_time, message

            # ---- Inputs Serialization ----
            try:
                serializer = bittensor.serializer( bittensor.proto.Serializer.MSGPACK )
                serialized_inputs = serializer.serialize(inputs, modality = modality, from_type = bittensor.proto.TensorType.TORCH)
            except Exception as e:
                code =  bittensor.proto.ReturnCode.RequestSerializationException
                message = 'Input serialization exception with error:{}'.format(str(e))
                call_time = clock.time() - start_time
                bittensor.logging.rpc_log( axon=False, forward=True, is_response=False, code=code, call_time=call_time, pubkey=self.endpoint.hotkey, uid = self.endpoint.uid, inputs=list(inputs.shape), outputs=None, message=message )
                return zeros, code, call_time, message

            # ---- Build request ----
            request = bittensor.proto.TensorMessage (
                version = bittensor.__version_as_int__,
                hotkey = self.wallet.hotkey.ss58_address,
                tensors = [serialized_inputs]
            )
        
            # ---- Make RPC call ----
            try:
                self.stats.forward_qps.update(1)
                self.stats.forward_bytes_out.update(sys.getsizeof(request))
                call_time = clock.time() - start_time
                bittensor.logging.rpc_log( axon=False, forward=True, is_response=False, code=bittensor.proto.ReturnCode.Success, call_time=call_time, pubkey=self.endpoint.hotkey, uid = self.endpoint.uid, inputs=list(serialized_inputs.shape), outputs=None, message=None )

                #forwarding grpc request to the server
                response = self.stub.Forward(request = request, 
                                             timeout = timeout,
                                             metadata = (
                                                        ('rpc-auth-header','Bittensor'),
                                                        ('bittensor-signature',self.sign()),
                                                        ('bittensor-version',str(bittensor.__version_as_int__)),
                                                        ))
                self.stats.forward_bytes_in.update(sys.getsizeof(response))
                self.stats.forward_elapsed_time.update((clock.time()-start_time))

                # Get message
                try:
                    response_message = response.message 
                except Exception:
                    response_message = ''

                # ---- Catch non-code ----
                try:
                    bittensor_code = response.return_code
                except Exception:
                    code = bittensor.proto.ReturnCode.UnknownException
                    message = 'no return code.'
                    call_time = clock.time() - start_time
                    bittensor.logging.rpc_log( axon=False, forward=True, is_response=True, code=code, call_time=call_time, pubkey=self.endpoint.hotkey, uid = self.endpoint.uid, inputs=list(inputs.shape), outputs=None, message=response_message  )
                    return zeros, code, call_time, message

                # ---- Catch bittensor errors ----
                if bittensor_code == bittensor.proto.ReturnCode.UnknownException:
                    call_time = clock.time() - start_time
                    bittensor.logging.rpc_log( axon=False, forward=True, is_response=True, code=bittensor_code, call_time=call_time, pubkey=self.endpoint.hotkey, uid = self.endpoint.uid, inputs=list(inputs.shape), outputs=None, message=response_message  )
                    return zeros, bittensor_code, clock.time() - start_time, response.message 

                elif bittensor_code != bittensor.proto.ReturnCode.Success:
                    call_time = clock.time() - start_time
                    bittensor.logging.rpc_log( axon=False, forward=True, is_response=True, code=bittensor_code, call_time=call_time, pubkey=self.endpoint.hotkey, uid = self.endpoint.uid, inputs=list(inputs.shape), outputs=None, message=response_message)
                    return zeros, bittensor_code, call_time, response.message 

            # ---- Catch GRPC Errors ----
            except grpc.RpcError as rpc_error_call:
                grpc_code = rpc_error_call.code()

                if grpc_code == grpc.StatusCode.DEADLINE_EXCEEDED:
                    code = bittensor.proto.ReturnCode.Timeout
                    message = 'grpc.StatusCode.DEADLINE_EXCEEDED'
                    call_time = clock.time() - start_time
                    bittensor.logging.rpc_log(axon=False, forward=True, is_response=True, code=code, call_time=call_time, pubkey=self.endpoint.hotkey, uid = self.endpoint.uid, inputs=list(inputs.shape), outputs=None, message=message)
                    return zeros, code, call_time, message

                elif grpc_code == grpc.StatusCode.UNAVAILABLE:
                    code = bittensor.proto.ReturnCode.Unavailable
                    message = 'grpc.StatusCode.UNAVAILABLE'
                    call_time = clock.time() - start_time
                    bittensor.logging.rpc_log(axon=False, forward=True, is_response=True, code=code, call_time=call_time, pubkey=self.endpoint.hotkey, uid = self.endpoint.uid, inputs=list(inputs.shape), outputs=None, message=message)
                    return zeros, code, call_time, message

                elif grpc_code == grpc.StatusCode.UNAUTHENTICATED:
                    code = bittensor.proto.ReturnCode.Unauthenticated
                    message = 'grpc.StatusCode.UNAUTHENTICATED'+': '+ rpc_error_call.details()
                    call_time = clock.time() - start_time
                    bittensor.logging.rpc_log(axon=False, forward=True, is_response=True, code=code, call_time=call_time, pubkey=self.endpoint.hotkey, uid = self.endpoint.uid, inputs=list(inputs.shape), outputs=None, message=message)
                    return zeros, code, call_time, message
                else:
                    code = bittensor.proto.ReturnCode.UnknownException
                    message = 'GRPC error code: {}'.format( grpc_code )
                    call_time = clock.time() - start_time
                    bittensor.logging.rpc_log(axon=False, forward=True, is_response=True, code=code, call_time=call_time, pubkey=self.endpoint.hotkey, uid = self.endpoint.uid, inputs=list(inputs.shape), outputs=None, message=message)
                    return zeros, code, call_time, message

            # ---- Catch Unknown Errors ----
            except Exception as e:
                code = bittensor.proto.ReturnCode.UnknownException
                message = str(e)
                call_time = clock.time() - start_time
                bittensor.logging.rpc_log(axon=False, forward=True, is_response=True, code=code, call_time=call_time, pubkey=self.endpoint.hotkey, uid = self.endpoint.uid, inputs=list(inputs.shape), outputs=None, message=message)
                return zeros, code, call_time, message

            # ---- Check tensor response length ----
            if len(response.tensors) == 0:
                code = bittensor.proto.ReturnCode.EmptyResponse
                message = 'no tensors in response'
                call_time = clock.time() - start_time
                bittensor.logging.rpc_log(axon=False, forward=True, is_response=True, code=code, call_time=call_time, pubkey=self.endpoint.hotkey, uid = self.endpoint.uid, inputs=list(inputs.shape), outputs=None, message=message)
                return zeros, code, call_time, message

            # ---- Deserialize response ----
            try:
                outputs = response.tensors[0]
                deserializer = bittensor.serializer(  outputs.serializer )
                outputs = deserializer.deserialize( outputs, to_type = bittensor.proto.TensorType.TORCH )

            except Exception as e:
                code = bittensor.proto.ReturnCode.ResponseDeserializationException
                message = 'deserialziation exception with error:{}'.format(str(e))
                call_time = clock.time() - start_time
                bittensor.logging.rpc_log(axon=False, forward=True, is_response=True, code=code, call_time=call_time, pubkey=self.endpoint.hotkey, uid = self.endpoint.uid, inputs=list(inputs.shape), outputs=None, message=message)
                return zeros, code, call_time, message
        
            # ---- Check response shape ----
            if  (
                outputs.size(0) != inputs.size(0) or
                outputs.size(1) != inputs.size(1) or 
                outputs.size(2) != bittensor.__network_dim__
                ):
                code = bittensor.proto.ReturnCode.ResponseShapeException
                message = "output.shape:{} does not match inputs:{}".format(outputs.shape, inputs.shape)
                call_time = clock.time() - start_time
                bittensor.logging.rpc_log(axon=False, forward=True, is_response=True, code=code, call_time=call_time, pubkey=self.endpoint.hotkey, uid = self.endpoint.uid, inputs=list(inputs.shape), outputs=list(outputs.shape), message=message)
                return zeros, code, call_time, message

            # ---- Safe catch NaNs and replace with 0.0 ----
            outputs = torch.where(torch.isnan(outputs), torch.zeros_like(outputs), outputs)
            
        # ---- Catch all ----
        except Exception as e:
            code = bittensor.proto.ReturnCode.UnknownException
            message = 'exception in forward call: {}'.format(e)
            call_time = clock.time() - start_time
            bittensor.logging.rpc_log(axon=False, forward=True, is_response=True, code=code, call_time=call_time, pubkey=self.endpoint.hotkey, uid = self.endpoint.uid, inputs=list(inputs.shape), outputs=None, message=message)
            return zeros, code, call_time, message

        # ---- Return ----
        code = response.return_code
        message = response_message
        call_time = clock.time() - start_time
        bittensor.logging.rpc_log(axon=False, forward=True, is_response=True, code=code, call_time=call_time, pubkey=self.endpoint.hotkey, uid = self.endpoint.uid, inputs=list(inputs.shape), outputs=list(outputs.shape), message=None)
        return outputs, code, call_time, message

    def _call_backward(
            self,
            inputs_x: torch.Tensor, 
            grads_dy: torch.FloatTensor, 
            modality: bittensor.proto.Modality,
            timeout: int
        ) -> Tuple[torch.Tensor, int, float, str]:
        """ Checks and makes RPC Forward call to a remote neuron (calls the Forward method on an Axon terminal of the endpoint)

            Args:
                inputs_x (:obj:`List[torch.Tensor]` of shape :obj:`(shape)`, `required`):
                    Torch tensor to be sent to the caller associated endpoint neurons.
  
                grads_dy (:obj:`List[torch.Tensor]` of shape :obj:`(shape)`, `required`):
                    Gradients of this function's outputs computed during the loss.backward() call.
                
                timeout (int):
                    request timeout.

            Returns:
                outputs (:obj:`Tuple[torch.FloatTensor`, torch.LongTensor]`, `optional`):
                    Gradients of the inputs with respect to the inputs and grads of the outputs.

                code (:obj:`bittensor.proto.ReturnCode`, `required`):
                    Return code associated with backward call.

                time (:type:`float`, `required`):
                    Length of call in seconds.

                message (:type:`str`, `required`):
                    Message associated with forward call, potentially error, or 'success'.

        """
        start_time = clock.time()
        # ---- Zeros response in the case of failure ----
        zeros = nill_response_for( inputs_x )
 
        # ---- Check inputs size ----
        if torch.numel( inputs_x ) == 0:
            code = bittensor.proto.ReturnCode.EmptyRequest
            message = 'empty request'
            call_time = clock.time() - start_time
            bittensor.logging.rpc_log(axon=False, forward=False, is_response=False, code=code, call_time=call_time, pubkey=self.endpoint.hotkey, uid = self.endpoint.uid, inputs=list(grads_dy.shape), outputs=None, message=message)
            return zeros, code, call_time, message

        # ---- Check grads size ----
        if torch.numel( grads_dy ) == 0:
            code = bittensor.proto.ReturnCode.EmptyRequest
            message = 'empty request'
            call_time = clock.time() - start_time
            bittensor.logging.rpc_log(axon=False, forward=False, is_response=False, code=code, call_time=call_time, pubkey=self.endpoint.hotkey, uid = self.endpoint.uid, inputs=list(grads_dy.shape), outputs=None, message=message)
            return zeros, code, call_time, message

        # ---- Serialization ----
        try:
            serializer = bittensor.serializer( bittensor.proto.Serializer.MSGPACK )
            serialized_inputs = serializer.serialize (inputs_x, modality = modality, from_type = bittensor.proto.TensorType.TORCH )
            serialized_grads = serializer.serialize (grads_dy, modality = bittensor.proto.Modality.TENSOR, from_type = bittensor.proto.TensorType.TORCH )
        except Exception as e:
            code = bittensor.proto.ReturnCode.RequestSerializationException
            message = 'serializer exception with error:{}'.format(e)
            call_time = clock.time() - start_time
            bittensor.logging.rpc_log(axon=False, forward=False, is_response=False, code=code, call_time=call_time, pubkey=self.endpoint.hotkey, uid = self.endpoint.uid, inputs=list(grads_dy.shape), outputs=None, message=message)
            return zeros, code, call_time, message
        
        # ---- Make RPC call ----
        try:
            request = bittensor.proto.TensorMessage(
                version = bittensor.__version_as_int__,
                hotkey = self.wallet.hotkey.ss58_address,
                tensors = [serialized_inputs, serialized_grads]
            )
            call_time = clock.time() - start_time
            bittensor.logging.rpc_log(axon=False, forward=False, is_response=False, code=bittensor.proto.ReturnCode.Success, call_time=call_time, pubkey=self.endpoint.hotkey, uid = self.endpoint.uid, inputs=list(grads_dy.shape), outputs=None, message=None)
            response = self.stub.Backward(request = request, 
                                          timeout = timeout,
                                          metadata = (
                                                    ('rpc-auth-header','Bittensor'),
                                                    ('bittensor-signature',self.sign()),
                                                    ('bittensor-version',str(bittensor.__version_as_int__)),
                                                    ))

            # Get message
            try:
                response_message = response.message 
            except Exception:
                response_message = ''

        # ---- Catch GRPC Errors ----
        except grpc.RpcError as e:
            if e.code() == grpc.StatusCode.DEADLINE_EXCEEDED:
                code = bittensor.proto.ReturnCode.Timeout
                message = 'grpc.StatusCode.DEADLINE_EXCEEDED'
                call_time = clock.time() - start_time
                bittensor.logging.rpc_log(axon=False, forward=False, is_response=True, code=code, call_time=call_time, pubkey=self.endpoint.hotkey, uid = self.endpoint.uid, inputs=list(grads_dy.shape), outputs=None, message=message)
                return zeros, code, call_time, message
            
            elif e.code() == grpc.StatusCode.UNAVAILABLE:
                code = bittensor.proto.ReturnCode.Unavailable
                message = 'grpc.StatusCode.UNAVAILABLE'
                call_time = clock.time() - start_time
                bittensor.logging.rpc_log(axon=False, forward=False, is_response=True, code=code, call_time=call_time, pubkey=self.endpoint.hotkey, uid = self.endpoint.uid, inputs=list(grads_dy.shape), outputs=None, message=message)
                return zeros, code, call_time, message
            
            elif e.code() == grpc.StatusCode.UNAUTHENTICATED:
                code = bittensor.proto.ReturnCode.Unauthenticated
                message = 'grpc.StatusCode.UNAUTHENTICATED'+': '+ e.details()
                call_time = clock.time() - start_time
                bittensor.logging.rpc_log(axon=False, forward=False, is_response=True, code=code, call_time=call_time, pubkey=self.endpoint.hotkey, uid = self.endpoint.uid, inputs=list(grads_dy.shape), outputs=None, message=message)
                return zeros, code, call_time, message

            else:
                code = bittensor.proto.ReturnCode.UnknownException
                message = 'grpc error code:{}'.format(str(e.code()))
                call_time = clock.time() - start_time
                bittensor.logging.rpc_log(axon=False, forward=False, is_response=True, code=code, call_time=call_time, pubkey=self.endpoint.hotkey, uid = self.endpoint.uid, inputs=list(grads_dy.shape), outputs=None, message=message)
                return zeros, code, call_time, message

        # ---- Catch Unknown RPC Errors ----
        except Exception as e:
            code = bittensor.proto.ReturnCode.UnknownException
            message = str(e)
            call_time = clock.time() - start_time
            bittensor.logging.rpc_log(axon=False, forward=False, is_response=True, code=code, call_time=call_time, pubkey=self.endpoint.hotkey, uid = self.endpoint.uid, inputs=list(grads_dy.shape), outputs=None, message=message)
            return zeros, code, call_time, message

        # ---- Catch Code Errors ----
        try:
            bittensor_code = response.return_code
        except Exception:
            code = bittensor.proto.ReturnCode.UnknownException
            message = 'no response code.'
            call_time = clock.time() - start_time
            bittensor.logging.rpc_log(axon=False, forward=False, is_response=True, code=code, call_time=call_time, pubkey=self.endpoint.hotkey, uid = self.endpoint.uid, inputs=list(grads_dy.shape), outputs=None, message=message)
            return zeros, code, call_time, message

        # ---- Catch negative codes ----
        if bittensor_code != bittensor.proto.ReturnCode.Success:
            code = bittensor_code
            message = response_message
            call_time = clock.time() - start_time
            bittensor.logging.rpc_log(axon=False, forward=False, is_response=True, code=code, call_time=call_time, pubkey=self.endpoint.hotkey, uid = self.endpoint.uid, inputs=list(grads_dy.shape), outputs=None, message=None)
            return zeros, code, call_time, message

        # ---- Check for empty response ----
        if len(response.tensors) == 0:
            code = bittensor.proto.ReturnCode.EmptyResponse
            message = 'empty response tensor.'
            call_time = clock.time() - start_time
            bittensor.logging.rpc_log(axon=False, forward=False, is_response=True, code=code, call_time=call_time, pubkey=self.endpoint.hotkey, uid = self.endpoint.uid, inputs=list(grads_dy.shape), outputs=None, message=message)
            return zeros, code, call_time, message

        # ---- Post-process request ----
        try:
            outputs = response.tensors[0]
            deserializer = bittensor.serializer( outputs.serializer )
            outputs = deserializer.deserialize( outputs, to_type = bittensor.proto.TensorType.TORCH )
        except Exception as e:
            code = bittensor.proto.ReturnCode.ResponseDeserializationException
            message = 'deserialization exception with error:{}'.format(e)
            call_time = clock.time() - start_time
            bittensor.logging.rpc_log(axon=False, forward=False, is_response=True, code=code, call_time=call_time, pubkey=self.endpoint.hotkey, uid = self.endpoint.uid, inputs=list(grads_dy.shape), outputs=None, message=message)
            return zeros, code, call_time, message
<<<<<<< HEAD

        # ---- Check response shape is same as inputs ----
        if  outputs.size(0) != inputs_x.size(0) \
            or outputs.size(1) != inputs_x.size(1) \
            or outputs.size(2) != inputs_x.size(2):
            code = bittensor.proto.ReturnCode.ResponseShapeException 
            message = 'output shape does not match inputs shape'
            call_time = clock.time() - start_time
            bittensor.logging.rpc_log(axon=False, forward=False, is_response=True, code=code, call_time=call_time, pubkey=self.endpoint.hotkey, uid = self.endpoint.uid, inputs=list(grads_dy.shape), outputs=list(outputs.shape), message=message)
            return zeros, code, call_time, message
=======
            
        try:
            # ---- Check response shape is same as inputs ----
            if  outputs.size(0) != inputs_x.size(0) \
                or outputs.size(1) != inputs_x.size(1) \
                or outputs.size(2) != inputs_x.size(2):
                code = bittensor.proto.ReturnCode.ResponseShapeException 
                message = 'output shape does not match inputs shape'
                call_time = clock.time() - start_time
                bittensor.logging.rpc_log(axon=False, forward=False, is_response=True, code=code, call_time=call_time, pubkey=self.endpoint.hotkey, uid = self.endpoint.uid, inputs=list(grads_dy.shape), outputs=list(outputs.shape), message=message)
                return zeros, code, call_time, message
        except Exception as e:
            code = bittensor.proto.ReturnCode.UnknownException
            message = 'Size Error: {}'.format(e)
            bittensor.logging.rpc_log(axon=False, forward=False, is_response=True, code=code, pubkey=self.endpoint.hotkey, inputs=list(grads_dy.shape), outputs=None, message=message )
            return zeros, code, message
>>>>>>> 082bd941

        # ---- Safe catch NaNs and replace with 0.0 ----
        outputs = torch.where(torch.isnan(outputs), torch.zeros_like(outputs), outputs)
   
        # ---- Return ----
        code = bittensor.proto.ReturnCode.Success
        message = 'success'
        call_time = clock.time() - start_time
        bittensor.logging.rpc_log(axon=False, forward=False, is_response=True, code=code, call_time=call_time, pubkey=self.endpoint.hotkey, uid = self.endpoint.uid, inputs=list(grads_dy.shape), outputs=list(outputs.shape), message=None)
        return outputs, code, clock.time() - start_time, message

    def sign(self):
        r""" Uses the wallet pubkey to sign a message containing the pubkey and the time
        """
        nounce = self.nounce()
        message  = nounce+str(self.wallet.hotkey.ss58_address) 
        spliter = 'bitxx'
        signature = spliter.join([nounce,str(self.wallet.hotkey.ss58_address),self.wallet.hotkey.sign(message)])
        return signature
    
    def nounce(self):
        r"""creates a string representation of the time
        """
        nounce = datetime.now()
        return nounce.strftime(format= '%m%d%Y%H%M%S%f')
        <|MERGE_RESOLUTION|>--- conflicted
+++ resolved
@@ -556,18 +556,6 @@
             call_time = clock.time() - start_time
             bittensor.logging.rpc_log(axon=False, forward=False, is_response=True, code=code, call_time=call_time, pubkey=self.endpoint.hotkey, uid = self.endpoint.uid, inputs=list(grads_dy.shape), outputs=None, message=message)
             return zeros, code, call_time, message
-<<<<<<< HEAD
-
-        # ---- Check response shape is same as inputs ----
-        if  outputs.size(0) != inputs_x.size(0) \
-            or outputs.size(1) != inputs_x.size(1) \
-            or outputs.size(2) != inputs_x.size(2):
-            code = bittensor.proto.ReturnCode.ResponseShapeException 
-            message = 'output shape does not match inputs shape'
-            call_time = clock.time() - start_time
-            bittensor.logging.rpc_log(axon=False, forward=False, is_response=True, code=code, call_time=call_time, pubkey=self.endpoint.hotkey, uid = self.endpoint.uid, inputs=list(grads_dy.shape), outputs=list(outputs.shape), message=message)
-            return zeros, code, call_time, message
-=======
             
         try:
             # ---- Check response shape is same as inputs ----
@@ -584,7 +572,6 @@
             message = 'Size Error: {}'.format(e)
             bittensor.logging.rpc_log(axon=False, forward=False, is_response=True, code=code, pubkey=self.endpoint.hotkey, inputs=list(grads_dy.shape), outputs=None, message=message )
             return zeros, code, message
->>>>>>> 082bd941
 
         # ---- Safe catch NaNs and replace with 0.0 ----
         outputs = torch.where(torch.isnan(outputs), torch.zeros_like(outputs), outputs)
