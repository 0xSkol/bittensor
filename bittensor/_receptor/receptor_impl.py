--- conflicted
+++ resolved
@@ -458,11 +458,7 @@
             return False, request
 
         # ---- Safe catch NaNs and replace with 0.0 ----
-<<<<<<< HEAD
-        request.outputs = torch.where(torch.isnan(outputs), torch.zeros_like(outputs), outputs).detach()
-=======
         request.outputs = torch.where(torch.isnan(outputs), torch.zeros_like(outputs), outputs)
->>>>>>> 30be906e
 
         # ---- Return ----
         request.code = request.response.return_code
