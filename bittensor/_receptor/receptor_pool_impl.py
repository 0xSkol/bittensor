--- conflicted
+++ resolved
@@ -226,23 +226,6 @@
         # Init receptors.
         receptors = [ self._get_or_create_receptor_for_endpoint( endpoint ) for endpoint in endpoints ]
 
-<<<<<<< HEAD
-        # Init argument iterables.
-        call_args = []
-        for idx, receptor in enumerate( receptors ):
-            call_args.append({ 
-                'receptor': receptor, 
-                'inputs': inputs [ idx ] ,
-                'synapses': synapses, 
-                'timeout': timeout
-            }) 
-
-        # Init function.
-        def call_forward( args ):
-            return args['receptor'].forward( args['synapses'], args['inputs'], args['timeout'] )
-
-        # Submit calls to receptors.
-=======
         # Make calls.
         calls = []
         for index, receptor in enumerate(receptors):
@@ -264,29 +247,7 @@
             forward_outputs.append( response[0] )
             forward_codes.append( response[1] )
             forward_times.append( response[2] )
->>>>>>> bbf4f0dc
-
-        try:
-            responses = self.thread_pool.map( call_forward, call_args)
-            # Release semephore.
-            for receptor in receptors:
-                receptor.semaphore.release()
-                
-            # Unpack responses
-            forward_outputs = []
-            forward_codes = []
-            forward_times = []
-            for response in responses:
-                forward_outputs.append( response[0] )
-                forward_codes.append( response[1] )
-                forward_times.append( response[2] )
-
-        except concurrent.futures._base.TimeoutError:
-            responses = []
-            forward_outputs = []
-            forward_codes = [0] * len(endpoints)
-            forward_times = [100] * len(endpoints)
-            print('receptor pool timeout')
+
         # ---- Kill receptors ----
         self._destroy_receptors_over_max_allowed()
         # ---- Return ----
@@ -344,17 +305,7 @@
                     timeout = timeout
                 )
             )
-<<<<<<< HEAD
-
-        # Submit calls to receptors.
-        responses = self.thread_pool.map ( call_backward, call_args, timeout=10*timeout )
-
-        # Release semephore.
-        for receptor in receptors:
-            receptor.semaphore.release()
-=======
         responses = await asyncio.gather( *calls )
->>>>>>> bbf4f0dc
             
         # Unpack responses
         backward_outputs = []
