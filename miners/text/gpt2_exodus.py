#!/bin/python3
# The MIT License (MIT)
# Copyright © 2021 Yuma Rao

# Permission is hereby granted, free of charge, to any person obtaining a copy of this software and associated
# documentation files (the “Software”), to deal in the Software without restriction, including without limitation
# the rights to use, copy, modify, merge, publish, distribute, sublicense, and/or sell copies of the Software,
# and to permit persons to whom the Software is furnished to do so, subject to the following conditions:

# The above copyright notice and this permission notice shall be included in all copies or substantial portions of
# the Software.

# THE SOFTWARE IS PROVIDED “AS IS”, WITHOUT WARRANTY OF ANY KIND, EXPRESS OR IMPLIED, INCLUDING BUT NOT LIMITED TO
# THE WARRANTIES OF MERCHANTABILITY, FITNESS FOR A PARTICULAR PURPOSE AND NONINFRINGEMENT. IN NO EVENT SHALL
# THE AUTHORS OR COPYRIGHT HOLDERS BE LIABLE FOR ANY CLAIM, DAMAGES OR OTHER LIABILITY, WHETHER IN AN ACTION
# OF CONTRACT, TORT OR OTHERWISE, ARISING FROM, OUT OF OR IN CONNECTION WITH THE SOFTWARE OR THE USE OR OTHER
# DEALINGS IN THE SOFTWARE.
""" The Exodus miner.

Example:
    $ python miners/text/gpt2_exodus.py

"""

import argparse
import bittensor
import math
import torch
import traceback
import os
import sys
import yaml

from termcolor import colored
from typing import List
from qqdm import qqdm, format_str
from loguru import logger; logger = logger.opt(colors=True)
from types import SimpleNamespace
from torch.nn.utils import clip_grad_norm_
import torch.nn as nn

import torch.nn.functional as F
from torch.nn import TransformerEncoder, TransformerEncoderLayer

class Nucleus(nn.Module):

    def __init__(self, config ):
        super(Nucleus, self).__init__()
        self.config = config
<<<<<<< HEAD
        encoder_layers = TransformerEncoderLayer( bittensor.__network_dim__, self.config.nucleus.nhead, self.config.nucleus.nhid, self.config.nucleus.dropout ,batch_first=True)
=======
        encoder_layers = TransformerEncoderLayer( bittensor.__network_dim__, self.config.nucleus.nhead, self.config.nucleus.nhid, self.config.nucleus.dropout )
>>>>>>> 125ad5f2
        self.transformer = TransformerEncoder( encoder_layers, self.config.nucleus.nlayers)
        self.encoder = nn.Embedding( bittensor.__vocab_size__,  bittensor.__network_dim__ )
        self.hidden_layer = nn.Linear( bittensor.__network_dim__, bittensor.__network_dim__ )
        self.decoder = nn.Linear( bittensor.__network_dim__, bittensor.__vocab_size__ )
        self.loss_fct = nn.CrossEntropyLoss()
        self.chain_weights = torch.zeros( [0] , requires_grad=True)
        self.init_weights()

    @staticmethod
    def add_args( parser: argparse.ArgumentParser ):    
        r""" Add custom params to the parser.
        """
        parser.add_argument('--nucleus.nhid', type=int, help='the dimension of the feedforward network model in nn.TransformerEncoder', default=200)
        parser.add_argument('--nucleus.nhead', type=int, help='the number of heads in the multiheadattention models', default=2)
        parser.add_argument('--nucleus.nlayers', type=int, help='the number of nn.TransformerEncoderLayer in nn.TransformerEncoder', default=2)
        parser.add_argument('--nucleus.dropout', type=float, help='the dropout value', default=0.2)
        parser.add_argument('--nucleus.topk', type=int, help='the number of peers queried during each remote forward call', default=10)

    def init_weights(self):
        initrange = 0.1
        self.encoder.weight.data.uniform_(-initrange, initrange)
        self.decoder.bias.data.zero_()
        self.decoder.weight.data.uniform_(-initrange, initrange)

    def local_forward(self, inputs: torch.int64, training : bool = True) -> SimpleNamespace:
        """ Forward pass through GPT2 nucleus.
            Args:
                inputs (:obj:`torch.int64` of shape :obj:`(batch_size, block_size)`, `required`): 
                    Batch_size length x list of text sentences.
                training (:obj:`bool')`, `optional`, defaults to True):
                    Switch to True if this forward pass computes a CLM loss.

            Returns:
                SimpleNamespace {
                    local_context (:obj:`torch.FloatTensor` of shape :obj:`(batch_size, sequence_len, bittensor.__network_dim__)`, `required`):
                        Hidden layer context.
                    local_hidden (:obj:`torch.FloatTensor` of shape :obj:`(batch_size, sequence_len, bittensor.__network_dim__)`, `required`):
                        Hidden layer encoding produced using local_context.
                    local_target (:obj:`torch.FloatTensor` of shape :obj:`(batch_size, sequence_len, bittensor.__vocab_size__)`, `optional`):
                        GPT MLM Target predictions produced using local_context. 
                    local_target_loss (:obj:`torch.FloatTensor` of shape :obj:`(1)`, `optional`): 
                        GPT MLM loss using local_context.
                }
        """
        output = SimpleNamespace()

        # local_hidden: hidden layer encoding of sequence with local_context.
        # local_hidden.shape = [batch_size, sequence_len, bittensor.__network_dim__]
        token = self.encoder( inputs )
<<<<<<< HEAD
        output.local_hidden = self.transformer( token )
        logger.info(output.local_hidden.shape)
=======
        output.local_context = self.transformer( token )

        # local_hidden: hidden l;ayer encoding using local_context.
        # local_hidden.shape = [batch_size, sequence_len, bittensor.__network_dim__]
        output.local_hidden = self.hidden_layer( output.local_context )
>>>>>>> 125ad5f2

        if training :
            # local_target: projection of local_hidden onto target dimension.
            # local_target.shape = [batch_size, sequence_len, bittensor.__vocab_size__]
            output.local_target = self.decoder( output.local_hidden )

            # local_target_loss: MLM loss between local_target and passed targets.
            # local_target_loss.shape = [1]
            shift_logits = output.local_target[..., :-1, :].contiguous()
            shift_labels = inputs[..., 1:].contiguous()     
<<<<<<< HEAD
            logger.info([shift_labels.shape,shift_logits.shape])
=======
>>>>>>> 125ad5f2
       
            output.local_target_loss = self.loss_fct( shift_logits.view(-1, shift_logits.size(-1)), shift_labels.view(-1) )
            
        return output

    def remote_forward(self, inputs: torch.int64, training: bool) -> SimpleNamespace:
        """ Forward pass inputs and labels through the GPT2 module and into the remote network.
        Args:
            inputs (:obj:`torch.int64` of shape :obj:`(batch_size, sequence_len)`, `required`): 
                    Batch_size length list of text sentences.
            training (:obj:`bool')`, `optional`, defaults to True):
                Switch to True if this forward pass computes an MLM loss.
        Returns:
            self.local_forward() + SimpleNamespace ( 
                remote_hidden (:obj:`torch.FloatTensor` of shape :obj:`(batch_size, sequence_len, bittensor.__network_dim__)`, `optional`): 
                    Hidden layer encoding produced using the remote_context.
                remote_target (:obj:`torch.FloatTensor` of shape :obj:`(batch_size,  bittensor.__vocab_size__)`, `optional`):
                    GPT MLM Target predictions using the remote_context.
                remote_target_loss (:obj:`torch.FloatTensor` of shape :obj:`(1)`, `optional`):
                    GPT MLM loss using the remote_context.
                distillation_loss (:obj:`torch.FloatTensor` of shape :obj:`(1)`, `optional`): 
                    Distillation loss between local_context and remote_context.
            )
        """
        # Run local model
        # output = SimpleNamespace
        output = self.local_forward(inputs, training)

        # remote_context: joined responses from a dendrite.forward_text call.
        # remote_context.shape = [batch_size, sequence_len (or block_size), bittensor.__network_dim__]
        output.remote_hidden = self.remote( inputs )

        # distillation_loss : distillation loss between local_context and remote_context
        # distillation_loss.shape = [1]
<<<<<<< HEAD
        output.distillation_loss = F.mse_loss(output.local_hidden, output.remote_hidden.detach())

=======
        output.distillation_loss = F.mse_loss(output.local_context, output.remote_context.detach())
>>>>>>> 125ad5f2

        if training :
            # remote_target: projection of remote_hidden onto target dimension.
            # remote_target.shape = [batch_size, sequence_len, bittensor.__vocab_size__]
<<<<<<< HEAD
            output.remote_target = self.decoder(output.remote_hidden)
=======
            output.remote_target = self.decoder(output.remote_context)
>>>>>>> 125ad5f2

            # remote_target_loss: MLM loss between remote_target and passed targets.
            # remote_target_loss.shape = [1]
            shift_logits = output.remote_target[..., :-1, :].contiguous()
            shift_labels = inputs[..., 1:].contiguous()            
            output.remote_target_loss = self.loss_fct( shift_logits.view(-1, shift_logits.size(-1)), shift_labels.view(-1) )
        
        return output

    def remote(self, inputs: torch.int64 ) -> torch.float32:
        """ Forwards the inputs through the network, selects the topk peers based on self.chain_weights.
        Args:
            inputs (:obj:`torch.int64` of shape :obj:`(batch_size, sequence_len)`, `required`): 
                Batch_size length list of text sentences.
        Returns:
            outputs (:obj:`torch.FloatTensor` of shape :obj:`(batch_size, sequence_len, bittensor.__network_dim__)`, `optional`): 
                Joined hidden layer responses from peers.
        """
        # ---- Topk Weights ----
        topk_weights, topk_uids = self.chain_weights.topk( self.config.nucleus.topk, dim=0 )

        # ---- Filter endpoints ----
        endpoints = [bittensor.neuron.metagraph.endpoints[uid] for uid in topk_uids]

        # ---- Query network ----
        responses, _ = bittensor.neuron.dendrite.forward_text ( 
            endpoints = endpoints, 
            inputs = [inputs for _ in endpoints] 
        )


        # ---- Join based on weights ----
        joining_weights = F.softmax( topk_weights, dim = 0 )
<<<<<<< HEAD
        output = torch.zeros( (inputs.shape[0], inputs.shape[1], bittensor.__network_dim__)).to(self.config.miner.device)
=======
        output = torch.zeros( (inputs.shape[0], inputs.shape[1], bittensor.__network_dim__))
>>>>>>> 125ad5f2
        for index, response in enumerate( responses ): 
            output += response * joining_weights[ index ]

        # ---- Return response -----
        return output

class Miner:

    def __init__( self, config: 'bittensor.config' = None ):
        r""" Initializes a miner with the passed config.
        """
        if config == None: config = Miner.config()
        self.config = config; Miner.check_config( self.config ); print ( self.config )
        
        # Miner training device.
        self.device = torch.device(
            device = self.config.miner.device
        )

        # Dataset of text.
        self.dataset = bittensor.dataloader (
            config = self.config
        )

        # Trainable machine learning model.
        self.nucleus = Nucleus(
            config = self.config,
        ).to( self.device )

        # Torch optimizer.
        self.optimizer = torch.optim.SGD(
            [ {"params": self.nucleus.parameters()}],
            lr = self.config.miner.learning_rate,
            weight_decay = self.config.miner.weight_decay,
        )

    @staticmethod
    def config() -> 'bittensor.Config':
        r""" Fills a config namespace object with defaults or information from the command line.
        """
        # ---- Add miner args.
        parser = argparse.ArgumentParser()
        parser.add_argument('--miner.config', type=str, help='If set, defaults are overridden by passed file.')
        parser.add_argument('--miner.learning_rate', type=float, help='Training initial learning rate.', default=3e-2)
        parser.add_argument('--miner.weight_decay', type=float, help='nucleus parameter weight decay.', default=0.25)
        parser.add_argument('--miner.clip_gradients', type=float, help='Implement gradient clipping to avoid exploding loss on smaller architectures.', default=1.0)
        parser.add_argument('--miner.n_epochs', type=int, help='Number of training epochs.', default=sys.maxsize )
        parser.add_argument('--miner.epoch_length', type=int, help='Iterations of training per epoch', default=500)
        parser.add_argument('--miner.batch_size_train', type=int, help='Training batch size.', default=2)
        parser.add_argument('--miner.reload', action='store_true', help='''Reload training from previous trial run.''', default=False )
        parser.add_argument('--miner.restart_on_failure',  action='store_true', help='''Restart miner on unknown error.''', default=False)
        parser.add_argument('--miner.compute_remote_gradients', action='store_true', help='''Does the miner compute and return gradients from backward queries.''', default=False)
        parser.add_argument('--miner.accumulate_remote_gradients', action='store_true', help='''Does the miner accumulate remote gradients from backward queries.''', default=False)
        parser.add_argument('--miner.name', type=str, help='Trials for this miner go in miner.root / (wallet_cold - wallet_hot) / miner.name ', default='gpt2_exodus')
        parser.add_argument('--miner.device', type=str, help='miner default training device cpu/cuda', default=("cuda" if torch.cuda.is_available() else "cpu"))
        parser.add_argument('--miner.use_upnpc', action='store_true', help='''Turns on port forwarding on your router using upnpc.''', default=False)
        bittensor.add_args( parser )
        Nucleus.add_args( parser )  

        # ---- Loads config_file and updates defaults
        config_file_path = vars(parser.parse_known_args()[0])['miner.config']
        if config_file_path:
            config_file_path = os.path.expanduser(config_file_path)
            try:
                with open(config_file_path) as f:
                    params_config = yaml.safe_load(f) 
                    print('Config File Detected at {} updating defaults'.format(config_file_path))
                    parser.set_defaults(**params_config)
            except Exception as e:
                print('Error in loading: {} using default parser settings'.format(e))

        return bittensor.config( parser )

    @staticmethod
    def check_config( config: 'bittensor.Config' ):
        r""" Checks/validates the config namespace object.
        """
        assert config.miner.batch_size_train > 0, "batch_size_train must be a positive value"
        assert config.miner.learning_rate > 0, "learning_rate must be a positive value."
        bittensor.check_config( config )
        full_path = os.path.expanduser('{}/{}/{}'.format( config.logging.logging_dir, config.wallet.name + "-" + config.wallet.hotkey, config.miner.name ))
        config.miner.full_path = os.path.expanduser(full_path)
        if not os.path.exists(config.miner.full_path):
            os.makedirs(config.miner.full_path)

    def run( self ):
        r""" Miner main loop.
        """
        bit = bittensor.init (  
                config = self.config,
                root_dir = self.config.miner.full_path,
                axon_forward_callback = self.forward,
                axon_backward_callback = self.backward,
            )
        # ---- Build Bittensor neuron ----
        with bit:
            # ---- Init run state ----
            self.epoch = 0
            self.global_step = 0
            self.epoch_loss = math.inf/2
            self.best_epoch_loss = math.inf

            # ---- Optionally reload from previous run ----
            if self.config.miner.reload:
                self.reload()
            else:
                self.checkpoint()

            # --- Run until n_epochs ----
            while self.epoch < self.config.miner.n_epochs:
                try:
                    # ---- Train state ----
                    self.run_epoch()

                    # ---- Set weights on chain ----
                    self.set_chain_weights()

                    # ---- Checkpoint state ----
                    self.checkpoint()

                except KeyboardInterrupt:
                    # --- User ended session ----
                    break

                except Exception as e:
                    # --- Unknown error ----
                    logger.exception('Unknown exception: {} with traceback {}', e, traceback.format_exc())
                    if self.config.miner.restart_on_failure == True:
                        logger.info('Restarting from last saved state.')
                        self.reload()
                    else:
                        break

    # --- Run Epoch ----
    def run_epoch( self ):
        r""" Runs a single training epoch pulled from the dataloader.
        """
        # --- Init Epoch ----
        total_epoch_loss = 0.0
        epoch_batches = self.dataset.dataloader( self.config.miner.epoch_length )
        progress_bar = qqdm(enumerate(epoch_batches), total=len(epoch_batches), desc=format_str('blue', f'Epoch Progress'))
        for iteration, (inputs) in progress_bar:

            # ---- Forward / Backward ----
            output = self.train ( batch = { 'inputs': inputs } )
            total_epoch_loss += output.local_target_loss.item()

            # ---- Logs ----
            self.logs (
                progress_bar,
                iteration = iteration,
                output = output,
            )
            self.global_step += 1

        self.epoch_loss = total_epoch_loss / self.config.miner.epoch_length
        self.epoch += 1

    # ---- Training call ----
    def train ( self, batch: dict ) -> SimpleNamespace:
        r""" Runs a single training batch through the nucleus and applies a gradient update.
            Args:
                batch ( dict, `required`):
                    training batch dictionary.
            Returns:
                output = SimpleNamespace (
                    local_context (:obj:`torch.FloatTensor` of shape :obj:`(batch_size, sequence_len, bittensor.__network_dim__)`, `required`):
                        Representations produced by the nucleus's distillation-model prior to producing the hidden units.
                    local_hidden (:obj:`torch.FloatTensor` of shape :obj:`(batch_size, sequence_len, bittensor.__network_dim__)`, `required`):
                        Hidden layer representations produced using the local_context.
                    local_target (:obj:`torch.FloatTensor` of shape :obj:`(batch_size, sequence_len, bittensor.__vocab_size__)`, `required`):
                        GPT2 MLM target predictions produced using local_hidden.
                    local_target_loss (:obj:`torch.FloatTensor` of shape :obj:`(1)`, `required`):
                        GPT2 MLM loss computed from the local_target.
                    remote_context (:obj:`torch.FloatTensor` of shape :obj:`(batch_size, sequence_len, bittensor.__network_dim__)`, `required`):
                        Representations returned from the nucleus.remote function after querying the network.
                    remote_hidden (:obj:`torch.FloatTensor` of shape :obj:`(batch_size, sequence_len, bittensor.__network_dim__)`, `required`):
                        Hidden layer representations produced using the remote_context.
                    remote_target (:obj:`torch.FloatTensor` of shape :obj:`(batch_size,  bittensor.__vocab_size__)`, `required`):
                        GPT MLM Target predictions produced using remote_hidden.
                    remote_target_loss (:obj:`torch.FloatTensor` of shape :obj:`(1)`, `required`):
                        GPT2 MLM loss computed from the remote_target.
                    distillation_loss (:obj:`torch.FloatTensor` of shape :obj:`(1)`, `required`):
                        Distillation loss between local_context and remote_context.
            )
        """
        # Zeros out gradients for next accummulation
        self.optimizer.zero_grad() 

        # ---- Forward pass ----
        inputs = batch['inputs']
        output = self.nucleus.remote_forward (
            inputs = inputs.to( self.device ),
            training = True,
        )

        # ---- Backward pass ----
        output.loss = output.local_target_loss + output.distillation_loss + output.remote_target_loss
        output.loss.backward() # Accumulates gradients on the nucleus.
        clip_grad_norm_(self.nucleus.parameters(), self.config.miner.clip_gradients)
        self.optimizer.step() # Applies accumulated gradients.

        # ---- Update global loss ----
        return output

    # ---- Axon Forward call ----
    def forward ( self, pubkey:str, inputs_x: torch.FloatTensor, modality:int ) -> torch.FloatTensor:
        r""" Subscribed to an axon servicing endpoint: processes forward messages from the wire.
            The arguments reflect an RPC request from another miner in the network, the response tensor
            should be the hidden units computed using the local context and with shape: [batch_size, sequence_len, __network_dim__].

            Args:
                pubkey ( str, `required`):
                    The public key of the caller.
                inputs_x ( :obj:`torch.Tensor`, `required`):
                    torch inputs to be forward processed.
                modality ( bittensor.proto.Modality, `required`):
                    modality of inputs e.g. bittensor.proto.Modality.TEXT.

            Returns:
                outputs (:obj:`torch.FloatTensor`):
                    The nucleus's outputs as a torch tensor of shape [batch_size, sequence_len, __network_dim__]
        """
        inputs_x = inputs_x.to( self.device )
        output = self.nucleus.local_forward (
            inputs = inputs_x
        )
        return output.local_hidden

    # ---- Axon Backward call ----
    def backward ( self, pubkey:str, inputs_x:torch.FloatTensor, grads_dy:torch.FloatTensor, modality:int ) -> torch.FloatTensor:
        r""" Subscribed to an axon servicing endpoint: Processes backward messages from the wire.
            Arguments reflect an RPC backward request from another miner in the network, the response tensor
            should be the gradients of the miner's nucleus w.r.t to the inputs_x and the passed output grads_dy.

            Args:
                pubkey ( str, `required`):
                    The public key of the caller.
                inputs_x ( :obj:`torch.Tensor`, `required`):
                    torch inputs from previous forward call.
                grads_dy ( :obj:`torch.Tensor`, `required`):
                    torch grads of forward output.
                modality ( bittensor.proto.Modality, `required`):
                    modality of inputs e.g. bittensor.proto.Modality.TEXT.

            Returns:
                outputs (:obj:`torch.FloatTensor`, `optional`):
                    The gradients w.r.t to the inputs [batch_size, sequence_len, -1]
        """
        if self.config.miner.compute_remote_gradients:
            with torch.enable_grad():

                # ---- Set up inputs for gradient computations.
                inputs_x.requires_grad = True
                inputs_x = inputs_x.to( self.device )
                grads_dy = grads_dy.to( self.device )
                outputs_y = self.nucleus.local_forward( inputs = inputs_x ).to( self.device )

                # ---- The backward call will accumulate gradients on our parameters.
                if self.config.miner.accumulate_remote_gradients:
                    torch.autograd.backward (
                        tensors = [outputs_y],
                        grad_tensors = [grads_dy]
                    )
                    return inputs_x.grad if inputs_x.grad != None else None

                # ---- The backward call will simply compute the gradients without accumulating them.
                else:
                    grads_dy = torch.autograd.grad (
                        outputs = outputs_y,
                        inputs = inputs_x,
                        grad_outputs = grads_dy,
                        only_inputs = True,
                        create_graph = False,
                        retain_graph = False
                    )[0]
                    return grads_dy

        # if ! compute_remote_gradients, NO-OP.
        else:
            return None

    def checkpoint( self ):
        r""" Optionally Saves, updates and then reloads the miner training state.
        """
        last_saved = self.get_saved_state()
        if last_saved == None or last_saved['epoch_loss'] >= self.epoch_loss:
            self.save()
        bittensor.neuron.metagraph.load()
        bittensor.neuron.metagraph.sync()
        bittensor.neuron.metagraph.save()
        self.reload()

    def get_saved_state( self ):
        r""" Returns a saved state dict or none.
        """
        try:
            return torch.load("{}/model.torch".format( self.config.miner.full_path ))
        except Exception as e:
            logger.exception('Failed to reload model with error: {}', e)
            return None

    def reload( self ):
        r""" Reloads/updates the training state from the disk.
        """
        state_dict = self.get_saved_state()

        # ---- Load training state.
        self.epoch = state_dict['epoch']
        self.epoch_loss = state_dict['epoch_loss']
        self.global_step = state_dict['global_step']
        for uid in bittensor.neuron.metagraph.uids.tolist():
            self.nucleus.chain_weights = torch.cat ((self.nucleus.chain_weights,torch.zeros([1], requires_grad=True)),0) #updates the shape of nucleus chain weights
        self.nucleus.load_state_dict( state_dict['nucleus_state'], strict=False )
        self.nucleus.to( self.device ) # Load nucleus

        # --- Load optimizer.
        self.optimizer = torch.optim.SGD(
            [{"params": self.nucleus.parameters()}],
            lr = state_dict['optimizer_state']['param_groups'][0]['lr'],
            weight_decay = state_dict['optimizer_state']['param_groups'][0]['weight_decay'],
        )
        bittensor.logging.success( prefix = 'Reloaded model', sufix = '<blue>{}/model.torch</blue>'.format( self.config.miner.full_path ))

    def save( self ):
        r""" Saves the training state to disk.
        """
        try:
            state_dict = {
                'epoch': self.epoch,
                'epoch_loss': self.epoch_loss,
                'global_step': self.global_step,
                'nucleus_state': self.nucleus.state_dict(), # Save nucleus state.
                'optimizer_state': self.optimizer.state_dict(), # Save optimizer.
            }
            torch.save( state_dict, "{}/model.torch".format( self.config.miner.full_path, self.epoch_loss ) )
            bittensor.logging.success(prefix='Saved model', sufix='<blue>{}/model.torch</blue>'.format( self.config.miner.full_path ) )
        except Exception as e:
            logger.exception('Failed to save model with error:{}', e)

    def set_chain_weights( self ):
        r""" Sets the chain weights.
        """
        # TODO(const): select topk.
        try:
            uids = bittensor.neuron.metagraph.uids
            did_set = bittensor.neuron.subtensor.set_weights(
                uids = uids,
                weights = self.nucleus.chain_weights,
                wait_for_inclusion = True,
                wallet = bittensor.neuron.wallet,
            )
            if did_set:
                bittensor.logging.success(prefix='Set weights:', sufix='{}'.format(self.nucleus.chain_weights.tolist()))
            else:
                logger.warning('Failed to set weights on chain.')
                bittensor.neuron.subtensor = bittensor.subtensor( config = self.config.subtensor )
                bittensor.neuron.subtensor.connect()

        except Exception as e:
            logger.error('Failure setting weights on chain with error: {}', e)

    # ---- Training logs ----
    def logs( self, progress_bar, iteration:int, output: SimpleNamespace ):
        r""" Called after every training step. Displays miner state to screen.
        """
        self_uid = bittensor.neuron.metagraph.hotkeys.index( bittensor.neuron.wallet.hotkey.public_key )
        stake = bittensor.neuron.metagraph.S[ self_uid ].item()
        rank = bittensor.neuron.metagraph.R[ self_uid ].item()
        incentive = bittensor.neuron.metagraph.I[ self_uid ].item()
        info = {
            'GS': colored('{}'.format(self.global_step), 'red'),
            'LS': colored('{}'.format(iteration), 'blue'),
            'Epoch': colored('{}'.format(self.epoch+1), 'green'),
            'Loss': colored('{:.4f}'.format(self.epoch_loss), 'yellow'),
            'Best': colored('{:.4f}'.format(self.best_epoch_loss), 'red'),
            'L-loss': colored('{:.4f}'.format(output.local_target_loss.item()), 'blue'),
            'R-loss': colored('{:.4f}'.format(output.remote_target_loss.item()), 'green'),
            'D-loss': colored('{:.4f}'.format(output.distillation_loss.item()), 'yellow'),
            'nPeers': colored(bittensor.neuron.metagraph.n.item(), 'red'),
            'Stake(\u03C4)': colored('{:.3f}'.format(stake), 'green'),
            'Rank(\u03C4)': colored('{:.3f}'.format(rank), 'blue'),
            'Incentive(\u03C4/block)': colored('{:.6f}'.format(incentive), 'yellow'),
        }
        for uid in bittensor.neuron.metagraph.uids.tolist():
            if self.nucleus.chain_weights[uid] != 0:
                print(self.nucleus.chain_weights[uid])
                weight_dif = -self.nucleus.chain_weights[uid].grad
                if weight_dif > 0:
                    info[colored(str(uid), 'green')] = colored('{:.4f}'.format(self.nucleus.chain_weights[uid]), 'green')
                elif weight_dif == 0:
                    info[str(uid)] = colored('{:.4f}'.format(self.nucleus.chain_weights[uid]), 'white')
                else:
                    info[colored(str(uid), 'red')] = colored('{:.4f}'.format(self.nucleus.chain_weights[uid]), 'red')
        progress_bar.set_infos( info )

if __name__ == "__main__":
    Miner().run()<|MERGE_RESOLUTION|>--- conflicted
+++ resolved
@@ -47,11 +47,7 @@
     def __init__(self, config ):
         super(Nucleus, self).__init__()
         self.config = config
-<<<<<<< HEAD
-        encoder_layers = TransformerEncoderLayer( bittensor.__network_dim__, self.config.nucleus.nhead, self.config.nucleus.nhid, self.config.nucleus.dropout ,batch_first=True)
-=======
         encoder_layers = TransformerEncoderLayer( bittensor.__network_dim__, self.config.nucleus.nhead, self.config.nucleus.nhid, self.config.nucleus.dropout )
->>>>>>> 125ad5f2
         self.transformer = TransformerEncoder( encoder_layers, self.config.nucleus.nlayers)
         self.encoder = nn.Embedding( bittensor.__vocab_size__,  bittensor.__network_dim__ )
         self.hidden_layer = nn.Linear( bittensor.__network_dim__, bittensor.__network_dim__ )
@@ -101,16 +97,11 @@
         # local_hidden: hidden layer encoding of sequence with local_context.
         # local_hidden.shape = [batch_size, sequence_len, bittensor.__network_dim__]
         token = self.encoder( inputs )
-<<<<<<< HEAD
-        output.local_hidden = self.transformer( token )
-        logger.info(output.local_hidden.shape)
-=======
         output.local_context = self.transformer( token )
 
         # local_hidden: hidden l;ayer encoding using local_context.
         # local_hidden.shape = [batch_size, sequence_len, bittensor.__network_dim__]
         output.local_hidden = self.hidden_layer( output.local_context )
->>>>>>> 125ad5f2
 
         if training :
             # local_target: projection of local_hidden onto target dimension.
@@ -121,10 +112,6 @@
             # local_target_loss.shape = [1]
             shift_logits = output.local_target[..., :-1, :].contiguous()
             shift_labels = inputs[..., 1:].contiguous()     
-<<<<<<< HEAD
-            logger.info([shift_labels.shape,shift_logits.shape])
-=======
->>>>>>> 125ad5f2
        
             output.local_target_loss = self.loss_fct( shift_logits.view(-1, shift_logits.size(-1)), shift_labels.view(-1) )
             
@@ -159,21 +146,12 @@
 
         # distillation_loss : distillation loss between local_context and remote_context
         # distillation_loss.shape = [1]
-<<<<<<< HEAD
-        output.distillation_loss = F.mse_loss(output.local_hidden, output.remote_hidden.detach())
-
-=======
         output.distillation_loss = F.mse_loss(output.local_context, output.remote_context.detach())
->>>>>>> 125ad5f2
 
         if training :
             # remote_target: projection of remote_hidden onto target dimension.
             # remote_target.shape = [batch_size, sequence_len, bittensor.__vocab_size__]
-<<<<<<< HEAD
-            output.remote_target = self.decoder(output.remote_hidden)
-=======
             output.remote_target = self.decoder(output.remote_context)
->>>>>>> 125ad5f2
 
             # remote_target_loss: MLM loss between remote_target and passed targets.
             # remote_target_loss.shape = [1]
@@ -207,11 +185,7 @@
 
         # ---- Join based on weights ----
         joining_weights = F.softmax( topk_weights, dim = 0 )
-<<<<<<< HEAD
-        output = torch.zeros( (inputs.shape[0], inputs.shape[1], bittensor.__network_dim__)).to(self.config.miner.device)
-=======
         output = torch.zeros( (inputs.shape[0], inputs.shape[1], bittensor.__network_dim__))
->>>>>>> 125ad5f2
         for index, response in enumerate( responses ): 
             output += response * joining_weights[ index ]
 
