--- conflicted
+++ resolved
@@ -215,12 +215,6 @@
                 Joined hidden layer responses from peers.
         """
 
-<<<<<<< HEAD
-        # ---- Topk Weights ---- (TODO: check if the gaussians are enough disrupt the chain weights)
-        real_topk = min( self.config.nucleus.topk, bittensor.neuron.metagraph.n.item())
-        noise = torch.normal( 0, torch.std(self.chain_weights).item()+0.0000001, size=( self.chain_weights.size())).to( self.config.miner.device )
-        topk_weights, topk_uids = torch.topk(self.chain_weights + noise , real_topk, dim=0)
-=======
         # ---- Get active peers and their weights ---- 
         # active_uids = torch.where(bittensor.neuron.metagraph.active > 0)[0]
         # active_chain_weights = self.chain_weights[active_uids]
@@ -230,7 +224,6 @@
         noise = torch.normal( 0, torch.std(self.chain_weights).item()+0.0000001, size=( self.chain_weights.size())).to( self.config.miner.device )
         # topk_weights, topk_idx = torch.topk(self.chain_weights + noise , real_topk, dim=0)
         # topk_uids = active_uids[topk_idx]
->>>>>>> df586e59
 
         # ---- Filter endpoints ----
         topk_uids = []
@@ -239,21 +232,13 @@
         swarm_3_ip = '157.230.227.198'
         gpt2_ip = '134.122.119.130'
         for i, e in enumerate(bittensor.neuron.metagraph.endpoint_objs):
-<<<<<<< HEAD
-            if e.ip in [swarm_1_ip, swarm_2_ip, swarm_3_ip]:
-=======
             if e.ip in [swarm_1_ip, swarm_2_ip, swarm_3_ip, gpt2_ip]:
->>>>>>> df586e59
                 topk_uids.append(i)
 
         topk_uids = torch.tensor(topk_uids)
         topk_weights = (self.chain_weights+noise)[topk_uids]
-<<<<<<< HEAD
-        endpoints = bittensor.neuron.metagraph.endpoints[topk_uids]
-=======
 
         endpoints = bittensor.neuron.metagraph.endpoints[ topk_uids ]
->>>>>>> df586e59
 
         # ---- Query network ----
         responses, return_ops = bittensor.neuron.dendrite.forward_text (
