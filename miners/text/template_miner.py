#!/bin/python3
# The MIT License (MIT)
# Copyright © 2021 Yuma Rao

# Permission is hereby granted, free of charge, to any person obtaining a copy of this software and associated
# documentation files (the “Software”), to deal in the Software without restriction, including without limitation
# the rights to use, copy, modify, merge, publish, distribute, sublicense, and/or sell copies of the Software,
# and to permit persons to whom the Software is furnished to do so, subject to the following conditions:

# The above copyright notice and this permission notice shall be included in all copies or substantial portions of
# the Software.

# THE SOFTWARE IS PROVIDED “AS IS”, WITHOUT WARRANTY OF ANY KIND, EXPRESS OR IMPLIED, INCLUDING BUT NOT LIMITED TO
# THE WARRANTIES OF MERCHANTABILITY, FITNESS FOR A PARTICULAR PURPOSE AND NONINFRINGEMENT. IN NO EVENT SHALL
# THE AUTHORS OR COPYRIGHT HOLDERS BE LIABLE FOR ANY CLAIM, DAMAGES OR OTHER LIABILITY, WHETHER IN AN ACTION
# OF CONTRACT, TORT OR OTHERWISE, ARISING FROM, OUT OF OR IN CONNECTION WITH THE SOFTWARE OR THE USE OR OTHER
# DEALINGS IN THE SOFTWARE.
""" The Exodus miner.

Example:
    $ python miners/text/template_miner.py

"""

import argparse
import bittensor
import math
import torch
import traceback
import os
import sys
import wandb
import concurrent
from functools import partial

from termcolor import colored
from qqdm import qqdm, format_str
from loguru import logger; logger = logger.opt(colors=True)
from types import SimpleNamespace
from torch.nn.utils import clip_grad_norm_
import torch.nn as nn

import torch.nn.functional as F
from torch.nn import TransformerEncoder, TransformerEncoderLayer

# Globals 
global_dendrite = None
global_metagraph = None

class PositionalEncoding(nn.Module):

    def __init__(self, d_model: int, dropout: float, max_len: int = 5000):
        super().__init__()
        self.dropout = nn.Dropout(p=dropout)

        position = torch.arange(max_len).unsqueeze(1)
        div_term = torch.exp(torch.arange(0, d_model, 2) * (-math.log(10000.0) / d_model))
        pe = torch.zeros(max_len, 1, d_model)
        pe[:, 0, 0::2] = torch.sin(position * div_term)
        pe[:, 0, 1::2] = torch.cos(position * div_term)
        self.register_buffer('pe', pe)

    def forward(self, x: torch.tensor) -> torch.tensor:
        """
        Args:
            x: Tensor, shape [seq_len, batch_size, embedding_dim]
        """
        x = x + self.pe[:x.size(0)]
        return self.dropout(x)

class Nucleus(nn.Module):

    def __init__(self, config ):
        super(Nucleus, self).__init__()
        self.config = config

        # Embedding Layer.
        self.embedding = nn.Embedding( bittensor.__vocab_size__,  bittensor.__network_dim__ )

        # Local Model
        local_layers = TransformerEncoderLayer( bittensor.__network_dim__, self.config.nucleus.nhead, self.config.nucleus.nhid, self.config.nucleus.dropout )
        local_hidden_layers = TransformerEncoderLayer( bittensor.__network_dim__, self.config.nucleus.nhead, self.config.nucleus.nhid, self.config.nucleus.dropout )
        self.local_pos_encoder = PositionalEncoding(bittensor.__network_dim__, self.config.nucleus.dropout)
        self.local_encoder = TransformerEncoder( local_layers, self.config.nucleus.nlayers )
        self.local_hidden = TransformerEncoder( local_hidden_layers, self.config.nucleus.nlayers )
        self.local_decoder = nn.Linear( bittensor.__network_dim__, bittensor.__vocab_size__ , bias=False)

        # Remote Model
        remote_context_layers = TransformerEncoderLayer( bittensor.__network_dim__, self.config.nucleus.nhead, self.config.nucleus.nhid, self.config.nucleus.dropout )
        self.remote_hidden = TransformerEncoder( remote_context_layers, self.config.nucleus.nlayers )
        self.remote_decoder = nn.Linear( bittensor.__network_dim__, bittensor.__vocab_size__ , bias=False)

        self.loss_fct = nn.CrossEntropyLoss()
        self.peer_weights = nn.Parameter(torch.ones( [0] , requires_grad=True))
        self.noise_offset = 0.0000001
        self.init_weights()

    @staticmethod
    def add_args( parser: argparse.ArgumentParser ):
        r""" Add custom params to the parser.
        """
        parser.add_argument('--nucleus.nhid', type=int, help='the dimension of the feedforward network model in nn.TransformerEncoder', default=200)
        parser.add_argument('--nucleus.nhead', type=int, help='the number of heads in the multiheadattention models', default=2)
        parser.add_argument('--nucleus.nlayers', type=int, help='the number of nn.TransformerEncoderLayer in nn.TransformerEncoder', default=2)
        parser.add_argument('--nucleus.dropout', type=float, help='the dropout value', default=0.2)
        parser.add_argument('--nucleus.topk', type=int, help='the number of peers queried during each remote forward call', default=20)
        parser.add_argument('--nucleus.punishment', type=float, help='The punishment on the chain weights that do not respond ', default=0.001 )

    def init_weights(self):
        initrange = 0.1
        self.remote_decoder.weight.data.uniform_(-initrange, initrange)
        self.local_decoder.weight.data.uniform_(-initrange, initrange)

    def compute_scores ( self, loss ):
        """Computes salience scores for each peer in the network w.r.t the loss. 
        We use a simplified fishers information score. score_i = hessian_ii * peer_weight_i^2
        """
        peer_weights_d1 = torch.autograd.grad(loss, self.peer_weights, create_graph=True, retain_graph=True, allow_unused=True)[0]
        if peer_weights_d1 == None: return torch.ones_like( self.peer_weights ) * (1 / global_metagraph.n.item()) # None if no grad w.r.t the chain weights.
        peer_weights_d2 = torch.autograd.grad(peer_weights_d1.sum(), self.peer_weights, retain_graph=True, allow_unused=True )[0]
        validator_scores =  peer_weights_d2 * (self.peer_weights**2)/2  
        return validator_scores

    def local_forward(self, inputs: torch.int64, training : bool = True) -> SimpleNamespace:
        """ Forward pass through GPT2 nucleus.
            Args:
                inputs (:obj:`torch.int64` of shape :obj:`(batch_size, block_size)`, `required`):
                    Batch_size length x list of text sentences.
                training (:obj:`bool')`, `optional`, defaults to True):
                    Switch to True if this forward pass computes a CLM loss.

            Returns:
                SimpleNamespace {
                    local_context (:obj:`torch.FloatTensor` of shape :obj:`(batch_size, sequence_len, bittensor.__network_dim__)`, `required`):
                        Hidden layer context.
                    local_target (:obj:`torch.FloatTensor` of shape :obj:`(batch_size, sequence_len, bittensor.__vocab_size__)`, `optional`):
                        MLM Target predictions produced using local_context.
                    local_target_loss (:obj:`torch.FloatTensor` of shape :obj:`(1)`, `optional`):
                        MLM loss using local_context.
                }
        """
        # To be filled.
        output = SimpleNamespace()

        # local_context: hidden layer encoding of sequence with local_context.
        # local_context.shape = [batch_size, sequence_len, bittensor.__network_dim__]
        output.local_context = self.local_encoder( self.embedding( inputs ) )* math.sqrt(bittensor.__network_dim__)

        # local_context: adding positional encoding to local_context.
        # local_context.shape = [batch_size, sequence_len, bittensor.__network_dim__]
        output.local_context = self.local_pos_encoder(output.local_context)

        if training :
            # local_hidden: local model which learns a new projection from the local_context
            # local_hidden.shape = [batch_size, sequence_len, bittensor.__vocab_size__]
            output.local_hidden = self.local_hidden( output.local_context.detach())

            # local_target: projection of local_hidden onto target dimension.
            # local_target.shape = [batch_size, sequence_len, bittensor.__vocab_size__]
            output.local_target = self.local_decoder( output.local_hidden )

            # local_target_loss: MLM loss between local_target and passed targets.
            # local_target_loss.shape = [1]
            shift_logits = output.local_target[..., :-1, :].contiguous()
            shift_labels = inputs[..., 1:].contiguous()
            output.local_target_loss = self.loss_fct( shift_logits.view(-1, shift_logits.size(-1)), shift_labels.view(-1) )

            predictions=shift_logits.detach().max(2).indices
            output.local_accuracy = (predictions==shift_labels).sum().item()/predictions.nelement()
        return output

    def remote_forward(self, inputs: torch.int64, training: bool) -> SimpleNamespace:
        """ Forward pass inputs and labels through the GPT2 module and into the remote network.
        Args:
            inputs (:obj:`torch.int64` of shape :obj:`(batch_size, sequence_len)`, `required`):
                Tokenized sentences using bittensor.tokenizer()
            training (:obj:`bool')`, `optional`, defaults to True):
                Switch to True if this forward pass computes an MLM loss.
        Returns:
            self.local_forward() + SimpleNamespace (
                remote_context (:obj:`torch.FloatTensor` of shape :obj:`(batch_size, sequence_len, bittensor.__network_dim__)`, `required`):
                    Joined responses from the network.
                remote_target (:obj:`torch.FloatTensor` of shape :obj:`(batch_size,  bittensor.__vocab_size__)`, `optional`):
                    Target predictions using the remote_context layer.
                remote_target_loss (:obj:`torch.FloatTensor` of shape :obj:`(1)`, `optional`):
                    MLM loss using remote_target.
                distillation_loss (:obj:`torch.FloatTensor` of shape :obj:`(1)`, `optional`):
                    Distillation loss between local_context and remote_context.
            )
        """
        # Run local model
        output = self.local_forward( inputs, training )

        # remote_context: joined responses from a dendrite.forward_text call.
        # remote_context.shape = [batch_size, sequence_len (or block_size), bittensor.__network_dim__]
        output.remote_context = self.remote( inputs )

        # remote_hidden: projects from the remote_context
        # remote_hidden.shape = [batch_size, sequence_len, bittensor.__vocab_size__]
        output.remote_hidden = self.remote_hidden( output.remote_context )

        # distillation_loss : distillation loss between local_context and remote_context
        # distillation_loss.shape = [1]
        # This trains the local_context (student) to emulate the network context.
        output.distillation_loss = F.mse_loss( output.local_context, output.remote_hidden.detach() )

        if training :
            # remote_target: projection of remote_hidden onto target dimension.
            # remote_target.shape = [batch_size, sequence_len, bittensor.__vocab_size__]
            output.remote_target = self.remote_decoder( output.remote_hidden )

            # remote_target_loss: MLM loss between remote_target and passed targets.
            # remote_target_loss.shape = [1]
            shift_logits = output.remote_target[..., :-1, :].contiguous()

            shift_labels = inputs[..., 1:].contiguous()
            output.remote_target_loss = self.loss_fct( shift_logits.view(-1, shift_logits.size(-1)), shift_labels.view(-1) )

        return output

    def remote(self, inputs: torch.int64 ) -> torch.float32:
        """ Forwards the inputs through the network, selects the topk peers based on self.peer_weights.
        Args:
            inputs (:obj:`torch.int64` of shape :obj:`(batch_size, sequence_len)`, `required`):
                Batch_size length list of text sentences.
        Returns:
            outputs (:obj:`torch.FloatTensor` of shape :obj:`(batch_size, sequence_len, bittensor.__network_dim__)`, `optional`):
                Joined hidden layer responses from peers.
        """

        # ---- Get active peers and their weights ---- 
        active_uids = torch.where(global_metagraph.active > 0)[0]
        active_peer_weights = self.peer_weights[active_uids]

        # ---- Topk Weights ---- (TODO: check if the gaussians are enough disrupt the chain weights)
        real_topk = min( self.config.nucleus.topk, global_metagraph.n.item(), len(active_uids))
        std = torch.std(active_peer_weights).item() if torch.std(active_peer_weights).item() else self.noise_offset
        noise = torch.normal( 0, std, size=( active_peer_weights.size())).to( self.config.miner.device )
        topk_weights, topk_idx = torch.topk(active_peer_weights + noise , real_topk, dim=0)
        topk_uids = active_uids[topk_idx]

        # ---- Filter endpoints ----
        endpoints = global_metagraph.endpoints[ topk_uids ]

        # ---- Query network ----
        responses, return_ops, query_times = global_dendrite.forward_text (
            endpoints = endpoints,
            inputs = inputs
        )

        # ---- Join based on weights ----
        joining_uids= torch.where( return_ops == bittensor.proto.ReturnCode.Success )[0]
        joining_weights = F.softmax( topk_weights[(return_ops == bittensor.proto.ReturnCode.Success)], dim = 0 ) 
        output = torch.zeros( (inputs.shape[0], inputs.shape[1], bittensor.__network_dim__)).to( self.config.miner.device )
        for index, joining_weight in enumerate( joining_weights ):
            output += responses[joining_uids[index]].to( self.config.miner.device ) * joining_weight

        # ---- Punish peers with non-successful return ops ----
        with torch.no_grad():
            self.peer_weights[topk_uids[(return_ops != bittensor.proto.ReturnCode.Success)]] -=  self.config.nucleus.punishment
            self.peer_weights[self.peer_weights < -1] = -1 #lower bound for chain weights
        
        return output

class Miner:

    def __init__( self, config: 'bittensor.config' = None ):
        r""" Initializes a miner with the passed config.
        """
        if config == None: config = Miner.config()
        self.config = config; Miner.check_config( self.config ); print ( self.config )
        bittensor.logging (
            config = self.config,
            logging_dir = self.config.miner.full_path,
        )
        # Bittensor backend
        self.wallet = bittensor.wallet(
            config = self.config
        )
        self.subtensor = bittensor.subtensor(
            config = self.config
        )
        self.metagraph = bittensor.metagraph(
            config = self.config,
            subtensor = self.subtensor
        )
        global global_metagraph; global_metagraph = self.metagraph
        self.dendrite = bittensor.dendrite(
            config = self.config,
            wallet = self.wallet
        )
        global global_dendrite; global_dendrite = self.dendrite
        self.axon = bittensor.axon (
            config = self.config,
            wallet = self.wallet,
            forward_text = self.forward_text,
            backward_text = self.backward_text,
            blacklist = self.blacklist,
        )
        # Miner training device.
        self.device = torch.device(
            device = self.config.miner.device
        )
        # Dataset of text.
        self.dataset = bittensor.dataset (
            config = self.config
        )
        # Trainable machine learning model.
        self.nucleus = Nucleus(
            config = self.config,
        ).to( self.device )
        # Torch optimizer.
        # the peer_weights layer has it own learning weight, other layers follow the default
        self.optimizer = torch.optim.SGD(
            [ {'params': self.nucleus.peer_weights, 'lr': self.config.miner.learning_rate_chain} ],
            lr = self.config.miner.learning_rate,
            momentum = self.config.miner.momentum,
        )
        self.scheduler = torch.optim.lr_scheduler.StepLR(self.optimizer,
            step_size = 1.0,
            gamma = 0.95
        )

        # ---- Init of when was the block that we sync to 
        self.last_sync_block = 0
        # ---- Store all the stats
        self.stats = SimpleNamespace(
            global_step = 0,
            epoch_data_size = 0,
            epoch_sync_count = 0,
            local_target_epoch_loss = math.inf,
            distillation_epoch_loss = math.inf,
            remote_target_epoch_loss = math.inf,
            local_epoch_acc = 0,
            best_epoch_loss = math.inf,
            ema_scores = torch.nn.Parameter(torch.ones(0), requires_grad = False).to(self.device)
        )
        # ---- Decay factor for fisher ema score 
        self.fisher_ema_decay = 0.995

    @staticmethod
    def config() -> 'bittensor.Config':
        r""" Fills a config namespace object with defaults or information from the command line.
        """
        # ---- Add miner args.
        parser = argparse.ArgumentParser()
        parser.add_argument('--config', type=str, help='If set, defaults are overridden by passed file.')
        parser.add_argument('--miner.learning_rate', type=float, help='Training initial learning rate.', default=1)
        parser.add_argument('--miner.learning_rate_chain', type=float, help='Training initial learning rate.', default=1)
        parser.add_argument('--miner.weight_decay', type=float, help='nucleus parameter weight decay.', default=0.25)
        parser.add_argument('--miner.momentum', type=float, help='optimizer momentum.', default=0.8)
        parser.add_argument('--miner.clip_gradients', type=float, help='Implement gradient clipping to avoid exploding loss on smaller architectures.', default=1.0)
        parser.add_argument('--miner.n_epochs', type=int, help='Number of training epochs.', default=sys.maxsize )
        parser.add_argument('--miner.epoch_length', type=int, help='Iterations of training per epoch', default=100)
        parser.add_argument('--miner.restart_on_failure',  action='store_true', help='''Restart miner on unknown error.''', default=False)
        parser.add_argument('--miner.compute_remote_gradients', action='store_true', help='''Does the miner compute and return gradients from backward queries.''', default=False)
        parser.add_argument('--miner.accumulate_remote_gradients', action='store_true', help='''Does the miner accumulate remote gradients from backward queries.''', default=False)
        parser.add_argument('--miner.n_topk_peer_weights', type=int, help='Maximum number of weights to submit to chain', default=100 )
        parser.add_argument('--miner.name', type=str, help='Trials for this miner go in miner.root / (wallet_cold - wallet_hot) / miner.name ', default='template_miner')
        parser.add_argument('--miner.device', type=str, help='miner default training device cpu/cuda', default=("cuda" if torch.cuda.is_available() else "cpu"))
        parser.add_argument('--miner.timeout', type=int, help='Number of seconds to wait for axon request', default=10)
        parser.add_argument('--miner.blacklist', type=float, help='Amount of stake (tao) in order not to get blacklisted', default=0)
        parser.add_argument('--miner.sync_block_time', type=int, help='How often the sync the miner with metagraph, in terms of block time', default=15)
        parser.add_argument('--miner.restart', type=bool, help='If True, train the miner from the beginning', default=False)
        parser.add_argument('--miner.use_wandb', action='store_true', help='''Miner activates its weights and biases powers''', default=False)
        parser.add_argument('--miner.use_upnpc', action='store_true', help='''Miner attempts to port forward axon using upnpc.''', default=False)

        bittensor.logging.add_args( parser )
        bittensor.wallet.add_args( parser )
        bittensor.subtensor.add_args( parser )
        bittensor.metagraph.add_args( parser )
        bittensor.dataset.add_args( parser )
        bittensor.dendrite.add_args( parser )
        bittensor.axon.add_args( parser )
        bittensor.wandb.add_args( parser )
        Nucleus.add_args( parser ) 

        return bittensor.config( parser )

    @staticmethod
    def check_config( config: 'bittensor.Config' ):
        r""" Checks/validates the config namespace object.
        """
        assert config.miner.learning_rate > 0, "learning_rate must be a positive value."
        bittensor.logging.check_config( config )
        bittensor.wallet.check_config( config )
        bittensor.subtensor.check_config( config )
        bittensor.metagraph.check_config( config )
        bittensor.dataset.check_config( config )
        bittensor.dendrite.check_config( config )
        bittensor.axon.check_config( config )
        bittensor.wandb.check_config( config )
        full_path = os.path.expanduser('{}/{}/{}/{}'.format( config.logging.logging_dir, config.wallet.name, config.wallet.hotkey, config.miner.name ))
        config.miner.full_path = os.path.expanduser(full_path)
        if not os.path.exists(config.miner.full_path):
            os.makedirs(config.miner.full_path)

    def __enter__(self):
        self.wallet.create().register()
        self.metagraph.sync().save()
        self.axon.start().serve (
            use_upnpc = self.config.miner.use_upnpc, 
            subtensor = self.subtensor
        )

    def __exit__ ( self, exc_type, exc_value, exc_traceback ):
        self.axon.stop()   
        print(exc_type, exc_value, exc_traceback)
    
    def run( self ):
        r""" Miner main loop.
        """
        # ---- Build Bittensor neuron ----
        with self:
            if self.config.miner.use_wandb:
                bittensor.wandb(
                    config = self.config,
                    cold_pubkey = self.wallet.coldkeypub.ss58_address,
                    hot_pubkey = self.wallet.hotkey.ss58_address,
                    root_dir = self.config.miner.full_path
                )

            # ---- Init run state ----
            self.epoch = 0            
            self.stats.ema_scores = torch.nn.Parameter(torch.ones(bittensor.neuron.metagraph.n.item()).to(self.device) * (1 / self.metagraph.n.item()), requires_grad = False)

            # ---- reloads previous run if not restart ----
            if self.config.miner.restart:
                self.save()

            try:
                self.reload()
                self.axon.check()
            except Exception as e:
                logger.error("Error when trying to reload model: {}".format(e))
                self.save()
                self.reload()
                self.axon.check()
            
            # --- Run until n_epochs ----
            while self.epoch < self.config.miner.n_epochs:
                try:

                    # --- Init epoch stat----
                    self.stats.epoch_data_size = 0
                    self.stats.epoch_sync_count = 0
                    total_local_target_epoch_loss = 0
                    total_distillation_epoch_loss = 0
                    total_remote_target_epoch_loss = 0
                    total_local_epoch_acc = 0
                    batches_count = 0

                    # ---- Run epoch ----
                    start_block = self.subtensor.get_current_block() + 1
                    end_block = start_block + self.config.miner.epoch_length
                    block_steps = [ block_delta for block_delta in range(start_block, end_block)]
                    progress_bar = qqdm( block_steps, total=len(block_steps), desc=format_str('blue', f'Epoch:'))
                    progress_bar.set_bar = partial(progress_bar.set_bar,  element='#')
                    for block in progress_bar:

                        # --- Iterate over batches until the end of the block.
                        current_block = self.subtensor.get_current_block()
                        while block >= current_block:
                            
                            # ---- Forward pass ----
                            inputs = next( self.dataset )
                            output = self.nucleus.remote_forward (
                                inputs = inputs.to( self.device ),
                                training = True,
                            )

                            # ---- Backward pass ----
                            output.loss = output.local_target_loss + output.distillation_loss + output.remote_target_loss
                            scores = torch.nn.functional.normalize ( torch.relu( self.nucleus.compute_scores(output.remote_target_loss) ), p=1, dim = 0 )
                            output.loss.backward() # Accumulates gradients on the nucleus.
                            clip_grad_norm_(self.nucleus.parameters(), self.config.miner.clip_gradients)

                            # ---- Apply and zero accumulated gradients.
                            self.optimizer.step() 
                            self.optimizer.zero_grad()
                            current_block = self.subtensor.get_current_block()

                            # ---- Aggrigate outputs and losses 
                            total_local_target_epoch_loss += output.local_target_loss.item()
                            total_distillation_epoch_loss += output.distillation_loss.item()
                            total_remote_target_epoch_loss += output.remote_target_loss.item()
                            total_local_epoch_acc += output.local_accuracy
                            self.stats.epoch_data_size += inputs.nelement()
                            batches_count += 1

                            # ---- Expand ema_scores tensor if the chain grew and aggrigate the score
                            chain_growth = scores.shape[0] - self.stats.ema_scores.shape[0]
                            if chain_growth > 0:
                                self.stats.ema_scores = torch.nn.Parameter(torch.cat( [self.stats.ema_scores, torch.zeros([chain_growth], dtype=torch.float32)]), requires_grad=False)
                            self.stats.ema_scores = self.fisher_ema_decay * self.stats.ema_scores + (1 - self.fisher_ema_decay) * scores
                            self.stats.scores = scores

                        # ---- Sync with metagraph if the current block >= last synced block + sync block time 
                        current_block = self.subtensor.get_current_block()
                        block_diff = current_block - self.last_sync_block
                        if block_diff >= self.config.miner.sync_block_time:
                            self.sync(current_block)
                            self.last_sync_block = current_block
                            self.stats.epoch_sync_count += 1

                        # ---- Update the epoch loss if it is the last iteration within epoch
                        if block+1 == end_block :
                            self.stats.local_target_epoch_loss = total_local_target_epoch_loss / batches_count
                            self.stats.distillation_epoch_loss = total_distillation_epoch_loss / batches_count
                            self.stats.remote_target_epoch_loss = total_remote_target_epoch_loss / batches_count
                            self.stats.local_epoch_acc = total_local_epoch_acc / batches_count

                        # ---- Block logs.
                        self.logs (
                            progress_bar,
                            iteration = block-start_block,
                            output = output,
                        )
                        self.stats.global_step += 1

                    # ---- Update params ----
                    self.epoch += 1

                    # ---- Checkpoint state ----
                    self.checkpoint()

                except KeyboardInterrupt:
                    # --- User ended session ----
                    break

                except Exception as e:
                    # --- Unknown error ----
                    logger.exception('Unknown exception: {} with traceback {}', e, traceback.format_exc())
                    if self.config.miner.restart_on_failure == True:
                        logger.info('Restarting from last saved state.')
                        self.reload()
                    else:
                        break
    # ---- Axon Forward call ----
    def forward_text ( self, inputs_x: torch.FloatTensor) -> torch.FloatTensor:
        r""" Subscribed to an axon servicing endpoint: processes forward messages from the wire.
            The arguments reflect an RPC request from another miner in the network, the response tensor
            should be the hidden units computed using the local context and with shape: [batch_size, sequence_len, __network_dim__].

            Args:
                inputs_x ( :obj:`torch.Tensor`, `required`):
                    torch inputs to be forward processed.

            Returns:
                outputs (:obj:`torch.FloatTensor`):
                    The nucleus's outputs as a torch tensor of shape [batch_size, sequence_len, __network_dim__]
        """
        output = self.nucleus.local_forward (
            inputs = inputs_x.to( self.device )
        )
        return output.local_hidden

    # ---- Axon Backward call ----
    def backward_text ( self, inputs_x:torch.FloatTensor, grads_dy:torch.FloatTensor ):
        r""" Subscribed to an axon servicing endpoint: Processes backward messages from the wire.
            Arguments reflect an RPC backward request from another miner in the network. No response
            needed for tokenized text inputs (uint64s have no gradient).

            Args:
                inputs_x ( :obj:`torch.Tensor`, `required`):
                    torch inputs from previous forward call.
                grads_dy ( :obj:`torch.Tensor`, `required`):
                    torch grads of forward output.                    
        """
        if self.config.miner.accumulate_remote_gradients:
            with torch.enable_grad():
                # ---- Set up inputs for gradient computations.
                outputs_y = self.nucleus.local_forward( inputs = inputs_x.to( self.device ) ).local_context.to( self.device )
                # ---- The backward call will accumulate gradients on our parameters.
                torch.autograd.backward (
                    tensors = [outputs_y],
                    grad_tensors = [grads_dy.to( self.device )]
                )
    
    def priority(self, pubkey:str, request_type:bittensor.proto.RequestType, inputs_x: torch.FloatTensor) -> float:
        r"""Return the request priority based on stake and size of input. 
            Used by the Axon to order requests.
            Args:
                pubkey ( str, `required`):
                    The public ss58 address of the caller.
                inputs_x ( :obj:`torch.Tensor`, `required`):
                    torch inputs to be forward processed.
                request_type ( bittensor.proto.RequestType, `required`):
                    the request type ('FORWARD' or 'BACKWARD').
        """        
        # Priority = stake / request_size 
        priority = self.metagraph.S[ self.metagraph.hotkeys.index(pubkey) ] / sys.getsizeof(inputs_x)
        return priority

    def blacklist(self, pubkey:str, request_type:bittensor.proto.RequestType) -> bool:
        r"""Axon security blacklisting, used to blacklist message from low stake members
            Currently, this is not turned on.
            Args:
                pubkey ( str, `required`):
                    The public key of the caller.
                request_type ( bittensor.proto.RequestType, `required`):
                    the request type ('FORWARD' or 'BACKWARD').
        """
        # Blacklist requests from peers who are not subscribed or have stake less that black_list
        uid = self.metagraph.hotkeys.index(pubkey)
        if self.metagraph.S[uid].item() < self.config.miner.blacklist:
            return True
        else:
            return False

    def checkpoint( self ):
        r""" Optionally Saves, updates and then reloads the miner training state.
        """
        # --- Load previous state.
        try:
            last_saved = torch.load("{}/model.torch".format( self.config.miner.full_path), map_location = self.device )
        except Exception as e:
            logger.warning('No saved model found with error: {}', e)
            last_saved = None
            
        if last_saved == None or last_saved['epoch_loss'] >= self.stats.local_target_epoch_loss:
            self.stats.best_epoch_loss = self.stats.local_target_epoch_loss
            self.save()

        # Checks if epochs managed to diverage
        if not math.isfinite(self.stats.local_target_epoch_loss):
            logger.error('Incorrect epoch loss detected, reloading to previous saved state')
            self.reload()

    def reload( self ):
        r""" Reloads/updates the training state from the disk.
        """
        # --- Load previous state.
        try:
            state_dict = torch.load("{}/model.torch".format( self.config.miner.full_path), map_location = self.device )
        except Exception as e:
            logger.warning('No saved model found with error, initializing with new model: {}', e)
            state_dict = None

        # --- loads and syncs metagraph
        try:
            self.metagraph.load().sync().save()

        except Exception as e:
            logger.error('Error in loading metagraph: {}'.format(e))
            self.metagraph.sync().save()

        # ---- Load training state.
        self.epoch = state_dict['epoch']
        self.stats.local_target_epoch_loss = state_dict['epoch_loss']
        self.stats.best_epoch_loss = state_dict['epoch_loss']
        self.stats.global_step = state_dict['global_step']

        # --- Updates the shape of nucleus chain weights
        chain_growth = self.metagraph.n.item() - state_dict['nucleus_state']['peer_weights'].shape[0]
        self.nucleus.peer_weights = nn.Parameter(
            torch.ones(
                list(state_dict['nucleus_state']['peer_weights'].shape),
                requires_grad=True
            ).to(self.device)
        )

        self.nucleus.load_state_dict( state_dict['nucleus_state'], strict=False )
        self.nucleus.peer_weights = nn.Parameter(torch.cat([self.nucleus.peer_weights, torch.ones([chain_growth],dtype=torch.float32,requires_grad=True).to(self.device)]))
        self.nucleus.to( self.device ) # Load nucleus
        self.optimizer = torch.optim.SGD(
            [{"params": self.nucleus.parameters()}],
            lr = state_dict['optimizer_state']['param_groups'][0]['lr'],
            momentum = state_dict['optimizer_state']['param_groups'][0]['momentum'],
        )
        bittensor.logging.success( prefix = 'Reloaded model', sufix = '<blue>{}/model.torch</blue>'.format( self.config.miner.full_path ))


    def sync (self, current_block ):
        """ Miner sync with metagraph and update chain weight
        """
        # ---- Set weights on chain ----
        self.set_peer_weights()

        # ---- Sync with metagraph ----
        self.metagraph.sync().save()
        chain_growth = self.metagraph.n.item()- self.nucleus.peer_weights.shape[0]
        self.nucleus.peer_weights = nn.Parameter(torch.cat([self.nucleus.peer_weights, torch.ones([chain_growth],dtype=torch.float32,requires_grad=True).to(self.device)]))
        self.stats.ema_scores = torch.nn.Parameter(torch.cat( [self.stats.ema_scores, torch.ones([chain_growth], dtype=torch.float32, requires_grad=True).to(self.device)]))
        bittensor.logging.success( 'Synced metagraph:', 'Block: {}'.format(current_block))

    def save( self ):
        r""" Saves the training state to disk.
        """
        try:
            state_dict = {
                'epoch': self.epoch,
                'epoch_loss': self.stats.local_target_epoch_loss,
                'global_step': self.stats.global_step,
                'nucleus_state': self.nucleus.state_dict(), # Save nucleus state.
                'optimizer_state': self.optimizer.state_dict(), # Save optimizer.
                'network': self.subtensor.network # Save Network
            }
            torch.save( state_dict, "{}/model.torch".format( self.config.miner.full_path ) )
            bittensor.logging.success(prefix='Saved model', sufix='<blue>{}/model.torch</xblue>'.format( self.config.miner.full_path ) )
        except Exception as e:
            logger.exception('Failed to save model with error:{}', e)

    def set_peer_weights( self ):
        r""" Sets the fisher ema score to peers.
        """

        try:
            k = min(self.config.miner.n_topk_peer_weights, self.metagraph.n.item())
            topk_scores, topk_uids = torch.topk( self.stats.ema_scores.detach(), k = k )
            did_set = self.subtensor.timeout_set_weights(
                timeout=10,
                uids = topk_uids,
                weights = topk_scores,
                wait_for_inclusion = True,
                wallet = self.wallet,
            )
<<<<<<< HEAD
=======
            if did_set:
                bittensor.logging.success(prefix='Set weights:', sufix='{}'.format(list(zip(topk_scores, topk_uids))))
            else:
                logger.error('Failed to set weights on chain. (Timeout)')
>>>>>>> 484a3c72

        except Exception as e:
            logger.error('Failure setting weights on chain with error: {}', e)

    # ---- Training logs ----
    def logs( self, progress_bar, iteration:int, output: SimpleNamespace ):
        r""" Called after every training step. Displays miner state to screen.
        """
        self_uid = self.metagraph.hotkey_to_uid(self.wallet.hotkey.ss58_address)
        stake = self.metagraph.S[ self_uid ].item()
        rank = self.metagraph.R[ self_uid ].item()
        incentive = self.metagraph.I[ self_uid ].item()     
<<<<<<< HEAD
        normalized_peer_weights =  F.softmax (self.nucleus.peer_weights.detach())
        current_block = self.subtensor.get_current_block()
        
        #  ---- Progress bar log
=======
        normalized_peer_weights =  F.softmax (self.nucleus.peer_weights.detach(), dim=0)

        # ---- Progress bar log
>>>>>>> 484a3c72
        info = {
            'Step': colored('{}'.format(self.stats.global_step), 'red'),
            'Epoch': colored('{}'.format(self.epoch+1), 'yellow'),
            'Best-loss': colored('{:.4f}'.format(self.stats.best_epoch_loss), 'green'),            
            'L-loss': colored('{:.4f}'.format(output.local_target_loss.item()), 'blue'),
            'R-loss': colored('{:.4f}'.format(output.remote_target_loss.item()), 'red'),
            'D-loss': colored('{:.4f}'.format(output.distillation_loss.item()), 'yellow'),
            'L-acc': colored('{:.4f}'.format(output.local_accuracy), 'green'),
            'nPeers': colored(self.metagraph.n.item(), 'blue'),
            'Stake(\u03C4)': colored('{:.3f}'.format(stake), 'red'),
            'Rank(\u03C4)': colored('{:.3f}'.format(rank), 'yellow'),
            'Incentive(\u03C4/block)': colored('{:.6f}'.format(incentive), 'green'),
            'Current Block': colored('{}'.format(current_block), 'blue'),
            'Synced Block': colored('{}'.format(self.last_sync_block), 'yellow'),
        }

        # ---- Miner summary per peer for progress bar
        topk_scores, topk_idx = torch.topk(self.stats.ema_scores, 5, dim=0)
        
        for uid, ema_score in zip(topk_idx, topk_scores) :
            color =  'green' if self.stats.scores[uid] - ema_score > 0 else 'red'
            info[f'uid_{uid.item()}'] = colored('{:.4f}'.format(ema_score), color)

        progress_bar.set_infos( info )

        # ---- wandb log if it is the end of epoch 
        if  self.config.miner.use_wandb and ((iteration + 1) % (self.config.miner.epoch_length ) == 0):
            # ---- Miner summary for wandb
            wandb_info = {
                'stake':stake,
                'rank':rank,
                'incentive':incentive,
                'num_peers':self.metagraph.n.item(),
                'remote_target_epoch_loss': self.stats.remote_target_epoch_loss,
                'distillation_epoch_loss': self.stats.distillation_epoch_loss,
                'local_target_epoch_loss': self.stats.local_target_epoch_loss,
                'local_epoch_acc': self.stats.local_epoch_acc,
                'num_sync_metagraph': self.stats.epoch_sync_count,
                'data_size': self.stats.epoch_data_size,
                }
            # ---- Miner summary per peer
            for uid in self.metagraph.uids.tolist():
                uid_str = str(uid).zfill(3)
                wandb_info[f'peers_norm_weight uid: {uid_str}']= normalized_peer_weights[uid]
                wandb_info[f'peers_wo_norm_weight uid: {uid_str}']= self.nucleus.peer_weights[uid]
                wandb_info[f'fisher_ema uid: {uid_str}'] = self.stats.ema_scores[uid]

            wandb_info_axon = self.axon.to_wandb()
            wandb_info_dend = self.dendrite.to_wandb()
                
            try:
                wandb.log({**wandb_info, **wandb_info_axon, **wandb_info_dend})
            except Exception as e:
                logger.warning('Failed to update weights and biases with error:{}', e)


if __name__ == "__main__":
    Miner().run()<|MERGE_RESOLUTION|>--- conflicted
+++ resolved
@@ -715,13 +715,6 @@
                 wait_for_inclusion = True,
                 wallet = self.wallet,
             )
-<<<<<<< HEAD
-=======
-            if did_set:
-                bittensor.logging.success(prefix='Set weights:', sufix='{}'.format(list(zip(topk_scores, topk_uids))))
-            else:
-                logger.error('Failed to set weights on chain. (Timeout)')
->>>>>>> 484a3c72
 
         except Exception as e:
             logger.error('Failure setting weights on chain with error: {}', e)
@@ -734,16 +727,11 @@
         stake = self.metagraph.S[ self_uid ].item()
         rank = self.metagraph.R[ self_uid ].item()
         incentive = self.metagraph.I[ self_uid ].item()     
-<<<<<<< HEAD
-        normalized_peer_weights =  F.softmax (self.nucleus.peer_weights.detach())
+        normalized_peer_weights =  F.softmax (self.nucleus.peer_weights.detach(), dim=0)
         current_block = self.subtensor.get_current_block()
         
         #  ---- Progress bar log
-=======
-        normalized_peer_weights =  F.softmax (self.nucleus.peer_weights.detach(), dim=0)
-
-        # ---- Progress bar log
->>>>>>> 484a3c72
+
         info = {
             'Step': colored('{}'.format(self.stats.global_step), 'red'),
             'Epoch': colored('{}'.format(self.epoch+1), 'yellow'),
