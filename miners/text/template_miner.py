#!/bin/python3
# The MIT License (MIT)
# Copyright © 2021 Yuma Rao

# Permission is hereby granted, free of charge, to any person obtaining a copy of this software and associated
# documentation files (the “Software”), to deal in the Software without restriction, including without limitation
# the rights to use, copy, modify, merge, publish, distribute, sublicense, and/or sell copies of the Software,
# and to permit persons to whom the Software is furnished to do so, subject to the following conditions:

# The above copyright notice and this permission notice shall be included in all copies or substantial portions of
# the Software.

# THE SOFTWARE IS PROVIDED “AS IS”, WITHOUT WARRANTY OF ANY KIND, EXPRESS OR IMPLIED, INCLUDING BUT NOT LIMITED TO
# THE WARRANTIES OF MERCHANTABILITY, FITNESS FOR A PARTICULAR PURPOSE AND NONINFRINGEMENT. IN NO EVENT SHALL
# THE AUTHORS OR COPYRIGHT HOLDERS BE LIABLE FOR ANY CLAIM, DAMAGES OR OTHER LIABILITY, WHETHER IN AN ACTION
# OF CONTRACT, TORT OR OTHERWISE, ARISING FROM, OUT OF OR IN CONNECTION WITH THE SOFTWARE OR THE USE OR OTHER
# DEALINGS IN THE SOFTWARE.
""" The Exodus miner.

Example:
    $ python miners/text/template_miner.py

"""

import argparse
import bittensor
import math
import torch
import traceback
import os
import sys
import yaml
import wandb
import signal

from termcolor import colored
from typing import List
from qqdm import qqdm, format_str
from loguru import logger; logger = logger.opt(colors=True)
from types import SimpleNamespace
from torch.nn.utils import clip_grad_norm_
import torch.nn as nn

import torch.nn.functional as F
from torch.nn import TransformerEncoder, TransformerEncoderLayer
from substrateinterface.utils.ss58 import ss58_encode

class PositionalEncoding(nn.Module):

    def __init__(self, d_model: int, dropout: float, max_len: int = 5000):
        super().__init__()
        self.dropout = nn.Dropout(p=dropout)

        position = torch.arange(max_len).unsqueeze(1)
        div_term = torch.exp(torch.arange(0, d_model, 2) * (-math.log(10000.0) / d_model))
        pe = torch.zeros(max_len, 1, d_model)
        pe[:, 0, 0::2] = torch.sin(position * div_term)
        pe[:, 0, 1::2] = torch.cos(position * div_term)
        self.register_buffer('pe', pe)

    def forward(self, x: torch.tensor) -> torch.tensor:
        """
        Args:
            x: Tensor, shape [seq_len, batch_size, embedding_dim]
        """
        x = x + self.pe[:x.size(0)]
        return self.dropout(x)

class Nucleus(nn.Module):

    def __init__(self, config ):
        super(Nucleus, self).__init__()
        self.config = config

        # Embedding Layer.
        self.embedding = nn.Embedding( bittensor.__vocab_size__,  bittensor.__network_dim__ )

        # Local Model
        local_layers = TransformerEncoderLayer( bittensor.__network_dim__, self.config.nucleus.nhead, self.config.nucleus.nhid, self.config.nucleus.dropout )
        local_hidden_layers = TransformerEncoderLayer( bittensor.__network_dim__, self.config.nucleus.nhead, self.config.nucleus.nhid, self.config.nucleus.dropout )
        self.local_pos_encoder = PositionalEncoding(bittensor.__network_dim__, self.config.nucleus.dropout)
        self.local_encoder = TransformerEncoder( local_layers, self.config.nucleus.nlayers )
        self.local_hidden = TransformerEncoder( local_hidden_layers, self.config.nucleus.nlayers )
        self.local_decoder = nn.Linear( bittensor.__network_dim__, bittensor.__vocab_size__ , bias=False)

        # Remote Model
        remote_context_layers = TransformerEncoderLayer( bittensor.__network_dim__, self.config.nucleus.nhead, self.config.nucleus.nhid, self.config.nucleus.dropout )
        self.remote_hidden = TransformerEncoder( remote_context_layers, self.config.nucleus.nlayers )
        self.remote_decoder = nn.Linear( bittensor.__network_dim__, bittensor.__vocab_size__ , bias=False)

        self.loss_fct = nn.CrossEntropyLoss()
        self.chain_weights = nn.Parameter(torch.ones( [0] , requires_grad=True))
        self.init_weights()

    @staticmethod
    def add_args( parser: argparse.ArgumentParser ):
        r""" Add custom params to the parser.
        """
        parser.add_argument('--nucleus.nhid', type=int, help='the dimension of the feedforward network model in nn.TransformerEncoder', default=200)
        parser.add_argument('--nucleus.nhead', type=int, help='the number of heads in the multiheadattention models', default=2)
        parser.add_argument('--nucleus.nlayers', type=int, help='the number of nn.TransformerEncoderLayer in nn.TransformerEncoder', default=2)
        parser.add_argument('--nucleus.dropout', type=float, help='the dropout value', default=0.2)
        parser.add_argument('--nucleus.topk', type=int, help='the number of peers queried during each remote forward call', default=20)
        parser.add_argument('--nucleus.punishment', type=float, help='The punishment on the chain weights that do not respond ', default=0.001 )

    def init_weights(self):
        initrange = 0.1
        self.remote_decoder.weight.data.uniform_(-initrange, initrange)
        self.local_decoder.weight.data.uniform_(-initrange, initrange)

    def local_forward(self, inputs: torch.int64, training : bool = True) -> SimpleNamespace:
        """ Forward pass through GPT2 nucleus.
            Args:
                inputs (:obj:`torch.int64` of shape :obj:`(batch_size, block_size)`, `required`):
                    Batch_size length x list of text sentences.
                training (:obj:`bool')`, `optional`, defaults to True):
                    Switch to True if this forward pass computes a CLM loss.

            Returns:
                SimpleNamespace {
                    local_context (:obj:`torch.FloatTensor` of shape :obj:`(batch_size, sequence_len, bittensor.__network_dim__)`, `required`):
                        Hidden layer context.
                    local_target (:obj:`torch.FloatTensor` of shape :obj:`(batch_size, sequence_len, bittensor.__vocab_size__)`, `optional`):
                        MLM Target predictions produced using local_context.
                    local_target_loss (:obj:`torch.FloatTensor` of shape :obj:`(1)`, `optional`):
                        MLM loss using local_context.
                }
        """
        # To be filled.
        output = SimpleNamespace()

        # local_context: hidden layer encoding of sequence with local_context.
        # local_context.shape = [batch_size, sequence_len, bittensor.__network_dim__]
        output.local_context = self.local_encoder( self.embedding( inputs ) )* math.sqrt(bittensor.__network_dim__)

        # local_context: adding positional encoding to local_context.
        # local_context.shape = [batch_size, sequence_len, bittensor.__network_dim__]
        output.local_context = self.local_pos_encoder(output.local_context)

        if training :
            # local_hidden: local model which learns a new projection from the local_context
            # local_hidden.shape = [batch_size, sequence_len, bittensor.__vocab_size__]
            output.local_hidden = self.local_hidden( output.local_context.detach())

            # local_target: projection of local_hidden onto target dimension.
            # local_target.shape = [batch_size, sequence_len, bittensor.__vocab_size__]
            output.local_target = self.local_decoder( output.local_hidden )

            # local_target_loss: MLM loss between local_target and passed targets.
            # local_target_loss.shape = [1]
            shift_logits = output.local_target[..., :-1, :].contiguous()
            shift_labels = inputs[..., 1:].contiguous()
            output.local_target_loss = self.loss_fct( shift_logits.view(-1, shift_logits.size(-1)), shift_labels.view(-1) )

            predictions=shift_logits.detach().max(2).indices
            output.local_accuracy = (predictions==shift_labels).sum().item()/predictions.nelement()
        return output

    def remote_forward(self, inputs: torch.int64, training: bool) -> SimpleNamespace:
        """ Forward pass inputs and labels through the GPT2 module and into the remote network.
        Args:
            inputs (:obj:`torch.int64` of shape :obj:`(batch_size, sequence_len)`, `required`):
                Tokenized sentences using bittensor.tokenizer()
            training (:obj:`bool')`, `optional`, defaults to True):
                Switch to True if this forward pass computes an MLM loss.
        Returns:
            self.local_forward() + SimpleNamespace (
                remote_context (:obj:`torch.FloatTensor` of shape :obj:`(batch_size, sequence_len, bittensor.__network_dim__)`, `required`):
                    Joined responses from the network.
                remote_target (:obj:`torch.FloatTensor` of shape :obj:`(batch_size,  bittensor.__vocab_size__)`, `optional`):
                    Target predictions using the remote_context layer.
                remote_target_loss (:obj:`torch.FloatTensor` of shape :obj:`(1)`, `optional`):
                    MLM loss using remote_target.
                distillation_loss (:obj:`torch.FloatTensor` of shape :obj:`(1)`, `optional`):
                    Distillation loss between local_context and remote_context.
            )
        """
        # Run local model
        output = self.local_forward( inputs, training )

        # remote_context: joined responses from a dendrite.forward_text call.
        # remote_context.shape = [batch_size, sequence_len (or block_size), bittensor.__network_dim__]
        output.remote_context = self.remote( inputs )

        # remote_hidden: projects from the remote_context
        # remote_hidden.shape = [batch_size, sequence_len, bittensor.__vocab_size__]
        output.remote_hidden = self.remote_hidden( output.remote_context )

        # distillation_loss : distillation loss between local_context and remote_context
        # distillation_loss.shape = [1]
        # This trains the local_context (student) to emulate the network context.
        output.distillation_loss = F.mse_loss( output.local_context, output.remote_hidden.detach() )

        if training :
            # remote_target: projection of remote_hidden onto target dimension.
            # remote_target.shape = [batch_size, sequence_len, bittensor.__vocab_size__]
            output.remote_target = self.remote_decoder( output.remote_hidden )

            # remote_target_loss: MLM loss between remote_target and passed targets.
            # remote_target_loss.shape = [1]
            shift_logits = output.remote_target[..., :-1, :].contiguous()

            shift_labels = inputs[..., 1:].contiguous()
            output.remote_target_loss = self.loss_fct( shift_logits.view(-1, shift_logits.size(-1)), shift_labels.view(-1) )

        return output

    def remote(self, inputs: torch.int64 ) -> torch.float32:
        """ Forwards the inputs through the network, selects the topk peers based on self.chain_weights.
        Args:
            inputs (:obj:`torch.int64` of shape :obj:`(batch_size, sequence_len)`, `required`):
                Batch_size length list of text sentences.
        Returns:
            outputs (:obj:`torch.FloatTensor` of shape :obj:`(batch_size, sequence_len, bittensor.__network_dim__)`, `optional`):
                Joined hidden layer responses from peers.
        """

        # ---- Get active peers and their weights ---- 
        active_uids = torch.where(bittensor.neuron.metagraph.active > 0)[0]
        active_chain_weights = self.chain_weights[active_uids]

        # ---- Topk Weights ---- (TODO: check if the gaussians are enough disrupt the chain weights)
        real_topk = min( self.config.nucleus.topk, bittensor.neuron.metagraph.n.item(), len(active_uids))
        noise = torch.normal( 0, torch.std(active_chain_weights).item()+0.0000001, size=( active_chain_weights.size())).to( self.config.miner.device )
        topk_weights, topk_idx = torch.topk(active_chain_weights + noise , real_topk, dim=0)
        topk_uids = active_uids[topk_idx]

        # ---- Filter endpoints ----
        endpoints = bittensor.neuron.metagraph.endpoints[ topk_uids ]

        # ---- Query network ----
        responses, return_ops = bittensor.neuron.dendrite.forward_text (
            endpoints = endpoints,
            inputs = inputs
        )

        # ---- Join based on weights ----
        joining_uids= torch.where(return_ops==0)[0]
        joining_weights = F.softmax( topk_weights[(return_ops == 0)], dim = 0 )
        output = torch.zeros( (inputs.shape[0], inputs.shape[1], bittensor.__network_dim__)).to( self.config.miner.device )
        for index, joining_weight in enumerate( joining_weights ):
            output += responses[joining_uids[index]].detach().to( self.config.miner.device ) * joining_weight

        # ---- Punish peers with non-successful return ops ----
        with torch.no_grad():
            self.chain_weights[topk_uids[(return_ops != 0)]] -=  self.config.nucleus.punishment
            self.chain_weights[self.chain_weights < -1] = -1 #lower bound for chain weights
        # ---- Return response -----
        return output

class Miner:

    def __init__( self, config: 'bittensor.config' = None ):
        r""" Initializes a miner with the passed config.
        """
        if config == None: config = Miner.config()
        self.config = config; Miner.check_config( self.config ); print ( self.config )

        # Miner training device.
        self.device = torch.device(
            device = self.config.miner.device
        )

        # Dataset of text.
        self.dataset = bittensor.dataloader (
            config = self.config
        )

        # Trainable machine learning model.
        self.nucleus = Nucleus(
            config = self.config,
        ).to( self.device )

        # Torch optimizer.
        self.optimizer = torch.optim.SGD(
            [ {"params": self.nucleus.parameters()}],
            lr = self.config.miner.learning_rate,
            momentum = self.config.miner.momentum,
        )

        #Torch scheduler
        self.scheduler= torch.optim.lr_scheduler.StepLR(self.optimizer,
            step_size= 1.0,
            gamma=0.9
        )

        # Bittensor backend
        self.neuron = bittensor.init (
            config = self.config,
            root_dir = self.config.miner.full_path,
            forward_text = self.forward_text,
            backward_text = self.backward_text,
            blacklist = self.blacklist
        ) 

        #bittensor priority thread pool 
        self.thread_pool = bittensor.prioritythreadpool(
            config = self.config
        )

        # ---- Init how often to sync with metagraph, value will be overriden by config----  
        self.last_sync_block = 0

    @staticmethod
    def config() -> 'bittensor.Config':
        r""" Fills a config namespace object with defaults or information from the command line.
        """
        # ---- Add miner args.
        parser = argparse.ArgumentParser()
        parser.add_argument('--config', type=str, help='If set, defaults are overridden by passed file.')
        parser.add_argument('--miner.learning_rate', type=float, help='Training initial learning rate.', default=1)
        parser.add_argument('--miner.weight_decay', type=float, help='nucleus parameter weight decay.', default=0.25)
        parser.add_argument('--miner.momentum', type=float, help='optimizer momentum.', default=0.8)
        parser.add_argument('--miner.clip_gradients', type=float, help='Implement gradient clipping to avoid exploding loss on smaller architectures.', default=1.0)
        parser.add_argument('--miner.n_epochs', type=int, help='Number of training epochs.', default=sys.maxsize )
        parser.add_argument('--miner.epoch_length', type=int, help='Iterations of training per epoch', default=100)
        parser.add_argument('--miner.batch_size_train', type=int, help='Training batch size.', default=2)
        parser.add_argument('--miner.restart_on_failure',  action='store_true', help='''Restart miner on unknown error.''', default=False)
        parser.add_argument('--miner.compute_remote_gradients', action='store_true', help='''Does the miner compute and return gradients from backward queries.''', default=False)
        parser.add_argument('--miner.accumulate_remote_gradients', action='store_true', help='''Does the miner accumulate remote gradients from backward queries.''', default=False)
        parser.add_argument('--miner.n_topk_chain_weights', type=int, help='Maximum number of weights to submit to chain', default=100 )
        parser.add_argument('--miner.name', type=str, help='Trials for this miner go in miner.root / (wallet_cold - wallet_hot) / miner.name ', default='template_miner')
        parser.add_argument('--miner.device', type=str, help='miner default training device cpu/cuda', default=("cuda" if torch.cuda.is_available() else "cpu"))
        parser.add_argument('--miner.timeout', type=int, help='Number of seconds to wait for axon request', default=1)
        parser.add_argument('--miner.blacklist', type=float, help='Amount of stake (tao) in order not to get blacklisted', default=0)
<<<<<<< HEAD
        parser.add_argument('--miner.sync_block_time', type=int, help='How often the sync the miner with metagraph, in terms of block time', default=15)


=======
>>>>>>> 5619f6e6
        bittensor.add_args( parser )
        Nucleus.add_args( parser ) 
        bittensor.prioritythreadpool.add_args( parser )
        return bittensor.config( parser )

    @staticmethod
    def check_config( config: 'bittensor.Config' ):
        r""" Checks/validates the config namespace object.
        """
        assert config.miner.batch_size_train > 0, "batch_size_train must be a positive value"
        assert config.miner.learning_rate > 0, "learning_rate must be a positive value."
        bittensor.check_config( config )
        full_path = os.path.expanduser('{}/{}/{}/{}'.format( config.logging.logging_dir, config.wallet.name, config.wallet.hotkey, config.miner.name ))
        config.miner.full_path = os.path.expanduser(full_path)
        if not os.path.exists(config.miner.full_path):
            os.makedirs(config.miner.full_path)

    def sync (self, current_block ):
        """ Miner sync with metagraph and update chain weight
        """
        # ---- Set weights on chain ----
        self.set_chain_weights()

        # ---- Sync with metagraph ----
        bittensor.neuron.metagraph.load().sync().save()
        chain_growth = bittensor.neuron.metagraph.n.item()- self.nucleus.chain_weights.shape[0]
        self.nucleus.chain_weights = nn.Parameter(torch.cat([self.nucleus.chain_weights, torch.ones([chain_growth],dtype=torch.float32,requires_grad=True)]))
        
        bittensor.logging.success( 'Synced metagraph:', 'Block: {}'.format(current_block))
        
    
    def run( self ):
        r""" Miner main loop.
        """
        # ---- Build Bittensor neuron ----
        with self.neuron:
            if self.config.neuron.use_wandb:
                bittensor.wandb(
                    config = self.config,
                    cold_pubkey = self.neuron.wallet.coldkeypub,
                    hot_pubkey = self.neuron.wallet.hotkey.public_key,
                    root_dir = self.neuron.root_dir
                )


            # ---- Init run state ----
            self.epoch = 0
            self.global_step = 0
            self.epoch_loss = math.inf/2
            self.best_epoch_loss = math.inf

            # ---- reloads previous run ----
            try:
                self.reload()
                self.neuron.axon.check()
            except:
                self.save()
                self.reload()
                self.neuron.axon.check()

            # --- Run until n_epochs ----
            while self.epoch < self.config.miner.n_epochs:
                try:
                    # ---- Train state ----
                    self.run_epoch()

                    # ---- Checkpoint state ----
                    self.checkpoint()

                except KeyboardInterrupt:
                    # --- User ended session ----
                    break

                except Exception as e:
                    # --- Unknown error ----
                    logger.exception('Unknown exception: {} with traceback {}', e, traceback.format_exc())
                    if self.config.miner.restart_on_failure == True:
                        logger.info('Restarting from last saved state.')
                        self.reload()
                    else:
                        break

    # --- Run Epoch ----
    def run_epoch( self ):
        r""" Runs a single training epoch pulled from the dataloader.
        """
        # --- Init Epoch ----
        total_epoch_loss = 0.0
        epoch_batches = self.dataset.dataloader( self.config.miner.epoch_length )
        progress_bar = qqdm(enumerate(epoch_batches), total=len(epoch_batches), desc=format_str('blue', f'Epoch Progress'))
        for iteration, (inputs) in progress_bar:

            # ---- Forward / Backward ----
            output = self.train ( batch = { 'inputs': inputs } )
            total_epoch_loss += output.local_target_loss.item()

            # ---- Logs ----
            self.logs (
                progress_bar,
                iteration = iteration,
                output = output,
            )
            self.global_step += 1

            # ---- Sync with metagraph ----
            current_block = self.neuron.subtensor.get_current_block()
            block_diff = current_block - self.last_sync_block
            if block_diff >= self.config.miner.sync_block_time:
                self.sync(current_block)
                self.last_sync_block = current_block

        self.epoch_loss = total_epoch_loss / self.config.miner.epoch_length
        self.epoch += 1

    # ---- Training call ----
    def train ( self, batch: dict ) -> SimpleNamespace:
        r""" Runs a single training batch through the nucleus and applies a gradient update.
            Args:
                batch ( dict, `required`):
                    training batch dictionary.
            Returns:
                output = SimpleNamespace (
                    local_context (:obj:`torch.FloatTensor` of shape :obj:`(batch_size, sequence_len, bittensor.__network_dim__)`, `required`):
                        Representations produced by the nucleus's distillation-model prior to producing the hidden units.
                    local_hidden (:obj:`torch.FloatTensor` of shape :obj:`(batch_size, sequence_len, bittensor.__network_dim__)`, `required`):
                        Hidden layer representations produced using the local_context.
                    local_target (:obj:`torch.FloatTensor` of shape :obj:`(batch_size, sequence_len, bittensor.__vocab_size__)`, `required`):
                        GPT2 MLM target predictions produced using local_hidden.
                    local_target_loss (:obj:`torch.FloatTensor` of shape :obj:`(1)`, `required`):
                        GPT2 MLM loss computed from the local_target.
                    remote_context (:obj:`torch.FloatTensor` of shape :obj:`(batch_size, sequence_len, bittensor.__network_dim__)`, `required`):
                        Representations returned from the nucleus.remote function after querying the network.
                    remote_hidden (:obj:`torch.FloatTensor` of shape :obj:`(batch_size, sequence_len, bittensor.__network_dim__)`, `required`):
                        Hidden layer representations produced using the remote_context.
                    remote_target (:obj:`torch.FloatTensor` of shape :obj:`(batch_size,  bittensor.__vocab_size__)`, `required`):
                        GPT MLM Target predictions produced using remote_hidden.
                    remote_target_loss (:obj:`torch.FloatTensor` of shape :obj:`(1)`, `required`):
                        GPT2 MLM loss computed from the remote_target.
                    distillation_loss (:obj:`torch.FloatTensor` of shape :obj:`(1)`, `required`):
                        Distillation loss between local_context and remote_context.
            )
        """
        # Zeros out gradients for next accummulation
        self.optimizer.zero_grad()

        # ---- Forward pass ----
        
        inputs = batch['inputs']
        output = self.nucleus.remote_forward (
            inputs = inputs.to( self.device ),
            training = True,
        )

        # ---- Backward pass ----
        
        output.loss = output.local_target_loss + output.distillation_loss + output.remote_target_loss
        output.loss.backward() # Accumulates gradients on the nucleus.
        clip_grad_norm_(self.nucleus.parameters(), self.config.miner.clip_gradients)
        self.optimizer.step() # Applies accumulated gradients.
        
        # ---- Update global loss ----
        return output

    # ---- Axon Forward call ----
    def forward_text ( self, pubkey:str, inputs_x: torch.FloatTensor) -> torch.FloatTensor:
        r""" Subscribed to an axon servicing endpoint: processes forward messages from the wire.
            The arguments reflect an RPC request from another miner in the network, the response tensor
            should be the hidden units computed using the local context and with shape: [batch_size, sequence_len, __network_dim__].

            Args:
                pubkey ( str, `required`):
                    The public key of the caller.
                inputs_x ( :obj:`torch.Tensor`, `required`):
                    torch inputs to be forward processed.
                modality ( bittensor.proto.Modality, `required`):
                    modality of inputs e.g. bittensor.proto.Modality.TEXT.

            Returns:
                outputs (:obj:`torch.FloatTensor`):
                    The nucleus's outputs as a torch tensor of shape [batch_size, sequence_len, __network_dim__]
        """
        def call(inputs):
            inputs_x = inputs.to( self.device )
            output = self.nucleus.local_forward (
                inputs = inputs_x
            )
            return output.local_hidden

        uid =self.neuron.metagraph.hotkeys.index(pubkey)
        priority = self.neuron.metagraph.S[uid]
        future = self.thread_pool.submit(call,inputs=inputs_x,priority=priority)
        return future.result(timeout= self.config.miner.timeout)

    # ---- Axon Backward call ----
    def backward_text ( self, pubkey:str, inputs_x:torch.FloatTensor, grads_dy:torch.FloatTensor ) -> torch.FloatTensor:
        r""" Subscribed to an axon servicing endpoint: Processes backward messages from the wire.
            Arguments reflect an RPC backward request from another miner in the network, the response tensor
            should be the gradients of the miner's nucleus w.r.t to the inputs_x and the passed output grads_dy.

            Args:
                pubkey ( str, `required`):
                    The public key of the caller.
                inputs_x ( :obj:`torch.Tensor`, `required`):
                    torch inputs from previous forward call.
                grads_dy ( :obj:`torch.Tensor`, `required`):
                    torch grads of forward output.
                modality ( bittensor.proto.Modality, `required`):
                    modality of inputs e.g. bittensor.proto.Modality.TEXT.

            Returns:
                outputs (:obj:`torch.FloatTensor`, `optional`):
                    The gradients w.r.t to the inputs [batch_size, sequence_len, -1]
        """
        if self.config.miner.accumulate_remote_gradients:
            def call(input,grad):
                with torch.enable_grad():
                    # ---- Set up inputs for gradient computations.
                    outputs_y = self.nucleus.local_forward( inputs = input ).local_context.to( self.device )
                    # ---- The backward call will accumulate gradients on our parameters.
                
                    torch.autograd.backward (
                        tensors = [outputs_y],
                        grad_tensors = [grad]
                    )
                    return inputs_x.grad if inputs_x.grad != None else None                    

            uid =self.neuron.metagraph.hotkeys.index(pubkey)
            priority = self.neuron.metagraph.S[uid]
            future = self.thread_pool.submit(call, input=inputs_x.to( self.device ), grad=grads_dy.to( self.device ), priority=priority)
            return future.result(timeout= self.config.miner.timeout)            
        # if ! compute_remote_gradients, NO-OP.
        else:
            return None

    def checkpoint( self ):
        r""" Optionally Saves, updates and then reloads the miner training state.
        """
        last_saved = self.get_saved_state()
        if last_saved == None or last_saved['epoch_loss'] >= self.epoch_loss:
            self.save()

        # Checks if epochs managed to diverage
        if not math.isfinite(self.epoch_loss):
            logger.error('Incorrect epoch loss detected, reloading to previous saved state')
            self.reload()

    def get_saved_state( self ):
        r""" Returns a saved state dict or none.
        """
        try:
            return torch.load("{}/model.torch".format( self.config.miner.full_path ))
        except Exception as e:
            logger.warning('No saved model found with error: {}', e)
            logger.info('Initalizing with new model')
            return None

    def reload( self ):
        r""" Reloads/updates the training state from the disk.
        """
        state_dict = self.get_saved_state()

        # --- loads and syncs metagraph
        try:
            bittensor.neuron.metagraph.load().sync().save()

        except:
            bittensor.neuron.metagraph.sync().save()

        # ---- Load training state.
        self.epoch = state_dict['epoch']
        self.epoch_loss = state_dict['epoch_loss']
        self.global_step = state_dict['global_step']
        if 'network' in state_dict.keys() and bittensor.neuron.subtensor.network == state_dict['network']: # checks if you are loading into the same network
            chain_growth = bittensor.neuron.metagraph.n.item()- state_dict['nucleus_state']['chain_weights'].shape[0]
            #updates the shape of nucleus chain weights
            self.nucleus.chain_weights = nn.Parameter(
                torch.ones(
                    list(state_dict['nucleus_state']['chain_weights'].shape),
                    requires_grad=True
                )
            )
        else:
            logger.exception('Incorrect Network setting between miner input and saved state. Please use the same network')
            raise Exception('Network does not match saved state')

        self.nucleus.load_state_dict( state_dict['nucleus_state'], strict=False )
        self.nucleus.chain_weights = nn.Parameter(torch.cat([self.nucleus.chain_weights, torch.ones([chain_growth],dtype=torch.float32,requires_grad=True)]))
        self.nucleus.to( self.device ) # Load nucleus

        # --- Load optimizer.
        self.optimizer = torch.optim.SGD(
            [{"params": self.nucleus.parameters()}],
            lr = state_dict['optimizer_state']['param_groups'][0]['lr'],
            weight_decay = state_dict['optimizer_state']['param_groups'][0]['weight_decay'],
        )
        bittensor.logging.success( prefix = 'Reloaded model', sufix = '<blue>{}/model.torch</blue>'.format( self.config.miner.full_path ))

    def save( self ):
        r""" Saves the training state to disk.
        """
        try:
            state_dict = {
                'epoch': self.epoch,
                'epoch_loss': self.epoch_loss,
                'global_step': self.global_step,
                'nucleus_state': self.nucleus.state_dict(), # Save nucleus state.
                'optimizer_state': self.optimizer.state_dict(), # Save optimizer.
                'network': bittensor.neuron.subtensor.network # Save Network
            }
            torch.save( state_dict, "{}/model.torch".format( self.config.miner.full_path ) )
            bittensor.logging.success(prefix='Saved model', sufix='<blue>{}/model.torch</blue>'.format( self.config.miner.full_path ) )
        except Exception as e:
            logger.exception('Failed to save model with error:{}', e)

    def set_chain_weights( self ):
        r""" Sets the chain weights.
        """
        try:
            real_topk = min( self.config.miner.n_topk_chain_weights , bittensor.neuron.metagraph.n.item() )
            topk_weights, topk_uids = torch.topk( self.nucleus.chain_weights.detach(), k = real_topk )
            normalized_topk_weights = torch.nn.functional.normalize( topk_weights - torch.min( topk_weights ), p = 1, dim = 0)
            did_set = bittensor.neuron.subtensor.timeout_set_weights(
                timeout=5,
                uids = topk_uids,
                weights = normalized_topk_weights,
                wait_for_inclusion = True,
                wallet = bittensor.neuron.wallet,
            )
            if did_set:
                bittensor.logging.success(prefix='Set weights:', sufix='{}'.format(self.nucleus.chain_weights.tolist()))
            else:
                logger.warning('Failed to set weights on chain.')

        except Exception as e:
            logger.error('Failure setting weights on chain with error: {}', e)

    # ---- Training logs ----
    def logs( self, progress_bar, iteration:int, output: SimpleNamespace ):
        r""" Called after every training step. Displays miner state to screen.
        """
        self_uid = bittensor.neuron.metagraph.hotkeys.index(bittensor.neuron.wallet.hotkey.ss58_address)
        stake = bittensor.neuron.metagraph.S[ self_uid ].item()
        rank = bittensor.neuron.metagraph.R[ self_uid ].item()
        incentive = bittensor.neuron.metagraph.I[ self_uid ].item()
        info = {
            'GS': colored('{}'.format(self.global_step), 'red'),
            'LS': colored('{}'.format(iteration), 'blue'),
            'Epoch': colored('{}'.format(self.epoch+1), 'green'),
            'Loss': colored('{:.4f}'.format(self.epoch_loss), 'yellow'),
            'Best': colored('{:.4f}'.format(self.best_epoch_loss), 'red'),
            'L-loss': colored('{:.4f}'.format(output.local_target_loss.item()), 'blue'),
            'R-loss': colored('{:.4f}'.format(output.remote_target_loss.item()), 'green'),
            'D-loss': colored('{:.4f}'.format(output.distillation_loss.item()), 'yellow'),
            'nPeers': colored(bittensor.neuron.metagraph.n.item(), 'red'),
            'Stake(\u03C4)': colored('{:.3f}'.format(stake), 'green'),
            'Rank(\u03C4)': colored('{:.3f}'.format(rank), 'blue'),
            'Incentive(\u03C4/block)': colored('{:.6f}'.format(incentive), 'yellow'),
            'L-accuracy': colored('{}'.format(output.local_accuracy), 'red'),
        }
        if self.config.neuron.use_wandb:
            wandb_info = {
                'remote_target_loss':output.remote_target_loss.item(),
                'distillation_loss':output.distillation_loss.item(),
                "local_target_loss": output.local_target_loss.item(),
                'Number of Peers':bittensor.neuron.metagraph.n.item(),
                'Stake':stake,
                'Rank':rank,
                'Incentive':incentive,
                'Axon QPS':bittensor.neuron.axon.stats.qps.value,
                'local_accuracy':output.local_accuracy
                }

        #removing normalization of chain weights for display
        normalized_chain_weights =  F.softmax (self.nucleus.chain_weights.detach())
        for uid in bittensor.neuron.metagraph.uids.tolist():
            if normalized_chain_weights[uid].item() > 0:
                if self.nucleus.chain_weights.grad != None:
                    weight_dif = -self.nucleus.chain_weights.grad[uid].item()
                else:
                    weight_dif = 0

                if weight_dif > 0:
                    info[str(uid)] = colored('{:.4f}'.format(normalized_chain_weights[uid]), 'green')
                elif weight_dif == 0:
                    info[str(uid)] = colored('{:.4f}'.format(normalized_chain_weights[uid]), 'white')
                else:
                    info[str(uid)] = colored('{:.4f}'.format(normalized_chain_weights[uid]), 'red')
                if self.config.neuron.use_wandb:
                    wandb_info['Chain weights:' + str(uid)]= normalized_chain_weights[uid]
        if self.config.neuron.use_wandb and iteration % 100 == 1:
            try:
                wandb.log(wandb_info)
            except Exception as e:
                logger.warning('Failed to update weights and biases with error:{}', e)

        progress_bar.set_infos( info )

    def blacklist(self,pubkey:str) -> bool:
        r"""Axon security blacklisting, used to blacklist message from low stake members
        Currently, this is not turned on.
        """
        uid =self.neuron.metagraph.hotkeys.index(pubkey)
        if self.neuron.metagraph.S[uid] < self.config.miner.blacklist:
            return True
        else:
            return False

if __name__ == "__main__":
    Miner().run()<|MERGE_RESOLUTION|>--- conflicted
+++ resolved
@@ -323,12 +323,8 @@
         parser.add_argument('--miner.device', type=str, help='miner default training device cpu/cuda', default=("cuda" if torch.cuda.is_available() else "cpu"))
         parser.add_argument('--miner.timeout', type=int, help='Number of seconds to wait for axon request', default=1)
         parser.add_argument('--miner.blacklist', type=float, help='Amount of stake (tao) in order not to get blacklisted', default=0)
-<<<<<<< HEAD
         parser.add_argument('--miner.sync_block_time', type=int, help='How often the sync the miner with metagraph, in terms of block time', default=15)
 
-
-=======
->>>>>>> 5619f6e6
         bittensor.add_args( parser )
         Nucleus.add_args( parser ) 
         bittensor.prioritythreadpool.add_args( parser )
