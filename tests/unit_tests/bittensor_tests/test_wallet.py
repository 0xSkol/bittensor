--- conflicted
+++ resolved
@@ -13,8 +13,6 @@
     the_wallet.create_new_hotkey( use_password=False, overwrite = True )
     the_wallet.new_coldkey( use_password=False, overwrite = True )
     the_wallet.new_hotkey( use_password=False, overwrite = True )
-<<<<<<< HEAD
-=======
     assert os.path.isfile(the_wallet.coldkeyfile)
     assert os.path.isfile(the_wallet.hotkeyfile)
     assert os.path.isfile(the_wallet.coldkeypubfile)
@@ -36,7 +34,6 @@
     the_wallet.regen_coldkey( mnemonic = "solve arrive guilt syrup dust sea used phone flock vital narrow endorse".split(),  use_password=False, overwrite = True )
     the_wallet.regen_hotkey( mnemonic = "solve arrive guilt syrup dust sea used phone flock vital narrow endorse", use_password=False, overwrite = True )
     the_wallet.regen_hotkey( mnemonic = "solve arrive guilt syrup dust sea used phone flock vital narrow endorse".split(),  use_password=False, overwrite = True )
->>>>>>> 082bd941
     assert os.path.isfile(the_wallet.coldkeyfile)
     assert os.path.isfile(the_wallet.hotkeyfile)
     assert os.path.isfile(the_wallet.coldkeypubfile)
