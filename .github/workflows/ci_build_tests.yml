--- conflicted
+++ resolved
@@ -35,14 +35,8 @@
     - name: Run Integration Tests
       run: pytest ./tests/integration_tests 
     - name: Run Miners
-<<<<<<< HEAD
-      run: python tests/miners/text/test_gpt2_exodus.py --cov=./tests/ --cov-append 
-    - name: Run dataloader tests
-      run: pytest ./tests/integration_tests/test_dataloader_ipfs.py --cov=./ --cov-append 
-=======
       run: python tests/miners/text/test_gpt2_exodus.py --cov=./ --cov-append 
     - name: Run dataset tests
       run: pytest ./tests/integration_tests/test_dataset_ipfs.py --cov=./ --cov-append 
->>>>>>> 3f926aa0
     - name: Upload Coverage to Codecov
       uses: codecov/codecov-action@v1